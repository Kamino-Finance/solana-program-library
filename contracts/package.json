--- conflicted
+++ resolved
@@ -1,5 +1,4 @@
 {
-<<<<<<< HEAD
   "dependencies": {
     "@metaplex-foundation/amman": "0.10.0",
     "@metaplex-foundation/beet": "0.3.0",
@@ -18,8 +17,6 @@
     "sqlite3": "^5.0.8",
     "typescript-collections": "^1.3.3"
   },
-=======
->>>>>>> e3d7bb11
   "devDependencies": {
     "@types/chai": "^4.3.0",
     "@types/mocha": "^9.0.0",
