[package]
name = "spl-governance"
version = "3.1.0"
description = "Solana Program Library Governance Program"
authors = ["Solana Maintainers <maintainers@solana.foundation>"]
repository = "https://github.com/solana-labs/solana-program-library"
license = "Apache-2.0"
edition = "2021"

[features]
no-entrypoint = []
test-sbf = []

[dependencies]
arrayref = "0.3.6"
bincode = "1.3.2"
borsh = "0.9.1"
num-derive = "0.3"
num-traits = "0.2"
serde = "1.0.130"
serde_derive = "1.0.103"
solana-program = "1.14.10"
spl-token = { version = "3.5", path = "../../token/program", features = [ "no-entrypoint" ] }
spl-governance-tools= { version = "0.1.3", path ="../tools"}
spl-governance-addin-api= { version = "0.1.3", path ="../addin-api"}
thiserror = "1.0"

[dev-dependencies]
assert_matches = "1.5.0"
base64 = "0.13"
proptest = "1.0"
<<<<<<< HEAD
solana-program-test = "1.14.6"
solana-sdk = "1.14.6"
spl-governance-test-sdk = { version = "0.1.3", path ="../test-sdk"}
spl-governance-addin-mock = { version = "0.1.3", path ="../addin-mock/program"}
=======
solana-program-test = "1.14.10"
solana-sdk = "1.14.10"
spl-governance-test-sdk = { version = "0.1.2", path ="../test-sdk"}
spl-governance-addin-mock = { version = "0.1.2", path ="../addin-mock/program"}
>>>>>>> 1f58b759


[lib]
crate-type = ["cdylib", "lib"]<|MERGE_RESOLUTION|>--- conflicted
+++ resolved
@@ -29,17 +29,10 @@
 assert_matches = "1.5.0"
 base64 = "0.13"
 proptest = "1.0"
-<<<<<<< HEAD
-solana-program-test = "1.14.6"
-solana-sdk = "1.14.6"
+solana-program-test = "1.14.10"
+solana-sdk = "1.14.10"
 spl-governance-test-sdk = { version = "0.1.3", path ="../test-sdk"}
 spl-governance-addin-mock = { version = "0.1.3", path ="../addin-mock/program"}
-=======
-solana-program-test = "1.14.10"
-solana-sdk = "1.14.10"
-spl-governance-test-sdk = { version = "0.1.2", path ="../test-sdk"}
-spl-governance-addin-mock = { version = "0.1.2", path ="../addin-mock/program"}
->>>>>>> 1f58b759
 
 
 [lib]
