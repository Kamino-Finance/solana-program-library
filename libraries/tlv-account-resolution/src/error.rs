//! Error types

use spl_program_error::*;

/// Errors that may be returned by the Account Resolution library.
#[spl_program_error]
pub enum AccountResolutionError {
    /// Incorrect account provided
    #[error("Incorrect account provided")]
    IncorrectAccount,
    /// Not enough accounts provided
    #[error("Not enough accounts provided")]
    NotEnoughAccounts,
    /// No value initialized in TLV data
    #[error("No value initialized in TLV data")]
    TlvUninitialized,
    /// Some value initialized in TLV data
    #[error("Some value initialized in TLV data")]
    TlvInitialized,
    /// Too many pubkeys provided
    #[error("Too many pubkeys provided")]
    TooManyPubkeys,
<<<<<<< HEAD
    /// Provided byte buffer too large for expected type
    #[error("Provided byte buffer too large for expected type")]
    BufferTooLarge,
    /// Provided list of seed configurations too large for expected type
    #[error("Provided list of seed configurations too large for expected type")]
    SeedConfigsTooLarge,
    /// The byte value provided does not resolve to a valid seed configuration
    #[error("The byte value provided does not resolve to a valid seed configuration")]
    InvalidByteValueForSeed,
    /// Attempted to deserialize an `AccountMeta` but the underlying type was `AccountMetaPda`
    #[error(
        "Attempted to deserialize an `AccountMeta` but the underlying type was `AccountMetaPda`"
    )]
    RequiredAccountNotAccountMeta,
    /// Attempted to deserialize an `AccountMetaPda` but the underlying type was `AccountMeta`
    #[error(
        "Attempted to deserialize an `AccountMetaPda` but the underlying type was `AccountMeta`"
    )]
    RequiredAccountNotPda,
    /// No seeds were provided but one or more PDAs are required by the program
    #[error("No seeds were provided but one or more PDAs are required by the program")]
    SeedsRequired,
    /// Not enough seeds arguments were provided for all PDAs required by the program
    #[error("Not enough seeds arguments were provided for all PDAs required by the program")]
    NotEnoughSeedsProvided,
    /// The provided seeds do not match the required seeds stated by the validation account
    #[error("The provided seeds do not match the required seeds stated by the validation account")]
    SeedsMismatch,
}
impl From<AccountResolutionError> for ProgramError {
    fn from(e: AccountResolutionError) -> Self {
        ProgramError::Custom(e as u32)
    }
}
impl<T> DecodeError<T> for AccountResolutionError {
    fn type_of() -> &'static str {
        "AccountResolutionError"
    }
}

impl PrintProgramError for AccountResolutionError {
    fn print<E>(&self)
    where
        E: 'static
            + std::error::Error
            + DecodeError<E>
            + PrintProgramError
            + num_traits::FromPrimitive,
    {
        match self {
            Self::IncorrectAccount => msg!("Incorrect account provided"),
            Self::NotEnoughAccounts => msg!("Not enough accounts provided"),
            Self::TlvUninitialized => msg!("No value initialized in TLV data"),
            Self::TlvInitialized => msg!("Some value initialized in TLV data"),
            Self::BufferTooSmall => msg!("Provided byte buffer too small for validation pubkeys"),
            Self::CalculationFailure => msg!("Error in checked math operation"),
            Self::TooManyPubkeys => msg!("Too many pubkeys provided"),
            Self::BufferTooLarge => msg!("Provided byte buffer too large for expected type"),
            Self::SeedConfigsTooLarge => {
                msg!("Provided list of seed configurations too large for expected type")
            }
            Self::InvalidByteValueForSeed => {
                msg!("The byte value provided does not resolve to a valid seed configuration")
            }
            Self::RequiredAccountNotAccountMeta => {
                msg!("Attempted to deserialize an `AccountMeta` but the underlying type was `AccountMetaPda`")
            }
            Self::RequiredAccountNotPda => msg!("Attempted to deserialize an `AccountMetaPda` but the underlying type was `AccountMeta`"),
            Self::SeedsRequired => msg!("No seeds were provided but one or more PDAs are required by the program"),
            Self::NotEnoughSeedsProvided => msg!("Not enough seeds arguments were provided for all PDAs required by the program"),
            Self::SeedsMismatch => msg!("The provided seeds do not match the required seeds stated by the validation account"),
        }
    }
=======
>>>>>>> d9d5a916
}<|MERGE_RESOLUTION|>--- conflicted
+++ resolved
@@ -20,80 +20,4 @@
     /// Too many pubkeys provided
     #[error("Too many pubkeys provided")]
     TooManyPubkeys,
-<<<<<<< HEAD
-    /// Provided byte buffer too large for expected type
-    #[error("Provided byte buffer too large for expected type")]
-    BufferTooLarge,
-    /// Provided list of seed configurations too large for expected type
-    #[error("Provided list of seed configurations too large for expected type")]
-    SeedConfigsTooLarge,
-    /// The byte value provided does not resolve to a valid seed configuration
-    #[error("The byte value provided does not resolve to a valid seed configuration")]
-    InvalidByteValueForSeed,
-    /// Attempted to deserialize an `AccountMeta` but the underlying type was `AccountMetaPda`
-    #[error(
-        "Attempted to deserialize an `AccountMeta` but the underlying type was `AccountMetaPda`"
-    )]
-    RequiredAccountNotAccountMeta,
-    /// Attempted to deserialize an `AccountMetaPda` but the underlying type was `AccountMeta`
-    #[error(
-        "Attempted to deserialize an `AccountMetaPda` but the underlying type was `AccountMeta`"
-    )]
-    RequiredAccountNotPda,
-    /// No seeds were provided but one or more PDAs are required by the program
-    #[error("No seeds were provided but one or more PDAs are required by the program")]
-    SeedsRequired,
-    /// Not enough seeds arguments were provided for all PDAs required by the program
-    #[error("Not enough seeds arguments were provided for all PDAs required by the program")]
-    NotEnoughSeedsProvided,
-    /// The provided seeds do not match the required seeds stated by the validation account
-    #[error("The provided seeds do not match the required seeds stated by the validation account")]
-    SeedsMismatch,
-}
-impl From<AccountResolutionError> for ProgramError {
-    fn from(e: AccountResolutionError) -> Self {
-        ProgramError::Custom(e as u32)
-    }
-}
-impl<T> DecodeError<T> for AccountResolutionError {
-    fn type_of() -> &'static str {
-        "AccountResolutionError"
-    }
-}
-
-impl PrintProgramError for AccountResolutionError {
-    fn print<E>(&self)
-    where
-        E: 'static
-            + std::error::Error
-            + DecodeError<E>
-            + PrintProgramError
-            + num_traits::FromPrimitive,
-    {
-        match self {
-            Self::IncorrectAccount => msg!("Incorrect account provided"),
-            Self::NotEnoughAccounts => msg!("Not enough accounts provided"),
-            Self::TlvUninitialized => msg!("No value initialized in TLV data"),
-            Self::TlvInitialized => msg!("Some value initialized in TLV data"),
-            Self::BufferTooSmall => msg!("Provided byte buffer too small for validation pubkeys"),
-            Self::CalculationFailure => msg!("Error in checked math operation"),
-            Self::TooManyPubkeys => msg!("Too many pubkeys provided"),
-            Self::BufferTooLarge => msg!("Provided byte buffer too large for expected type"),
-            Self::SeedConfigsTooLarge => {
-                msg!("Provided list of seed configurations too large for expected type")
-            }
-            Self::InvalidByteValueForSeed => {
-                msg!("The byte value provided does not resolve to a valid seed configuration")
-            }
-            Self::RequiredAccountNotAccountMeta => {
-                msg!("Attempted to deserialize an `AccountMeta` but the underlying type was `AccountMetaPda`")
-            }
-            Self::RequiredAccountNotPda => msg!("Attempted to deserialize an `AccountMetaPda` but the underlying type was `AccountMeta`"),
-            Self::SeedsRequired => msg!("No seeds were provided but one or more PDAs are required by the program"),
-            Self::NotEnoughSeedsProvided => msg!("Not enough seeds arguments were provided for all PDAs required by the program"),
-            Self::SeedsMismatch => msg!("The provided seeds do not match the required seeds stated by the validation account"),
-        }
-    }
-=======
->>>>>>> d9d5a916
 }