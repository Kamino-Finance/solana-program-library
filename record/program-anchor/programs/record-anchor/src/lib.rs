use anchor_lang::prelude::*;

declare_id!("FGQLqP4smSphjS1WRamE3zEezL8tCFZrsu4Wg5z2Kq4r");

#[program]
pub mod record_anchor {
    use super::*;

    pub fn initialize(ctx: Context<Initialize>) -> Result<()> {
        msg!("RecordInstruction::Initialize");

        let data_info = &mut ctx.accounts.record_account;
        let authority_info = *ctx.accounts.authority.key;

        data_info.authority = authority_info;
        data_info.version = CURRENT_VERSION;

        Ok(())
    }

    pub fn set_authority(ctx: Context<SetAuthority>) -> Result<()> {
        msg!("RecordInstruction::SetAuthority");
        let data_info = &mut ctx.accounts.record_account;
        let new_authority_info = ctx.accounts.new_authority.key();

        data_info.authority = new_authority_info;
        Ok(())
    }

    pub fn close_account(ctx: Context<CloseAccount>) -> Result<()> {
        msg!("RecordInstruction::CloseAccount");
        let data_info = &mut ctx.accounts.record_account;
        let destination_info = &mut ctx.accounts.recevier;

        let destination_starting_lamports = destination_info.lamports();
        let data_lamports = data_info.to_account_info().lamports();
        
        **data_info.to_account_info().lamports.borrow_mut() = 0;
        **destination_info.to_account_info().lamports.borrow_mut() = destination_starting_lamports
            .checked_add(data_lamports)
            .ok_or(ProgramError::Custom(0))?;
        data_info.data = RecordData::default().data;
        Ok(())
    }

    pub fn write(ctx: Context<Write>, offset: u64, data: Vec<u8>) -> Result<()> {
        msg!("RecordInstruction::Write");
        let data_info = &mut ctx.accounts.record_account;
        let start = WRITABLE_START_INDEX + offset as usize;
        let end = start + data.len();
        if end > data_info.data.len() {
            return Err(ProgramError::AccountDataTooSmall.into());
        } else {
            data_info.data[start..end].copy_from_slice(&data);
        }
        Ok(())
    }
}

#[derive(Accounts)]
pub struct Initialize<'info> {
    #[account(init, payer = authority, space = 8 + 32 + 1 + 8 + 32 + 1)]
    pub record_account: Account<'info, RecordData>,
    #[account(mut)]
    pub authority: Signer<'info>,
    pub system_program: Program<'info, System>
}

#[derive(Accounts)]
pub struct SetAuthority<'info> {
    #[account(mut, has_one = authority)]
    pub record_account: Account<'info, RecordData>,
    pub authority: Signer<'info>,
    /// CHECK: This is not dangerous because we don't read or write from this account
    pub new_authority: UncheckedAccount<'info>,
    pub system_program: Program<'info, System>
}

#[derive(Accounts)]
pub struct CloseAccount<'info> {
    #[account(mut, has_one = authority)]
    pub record_account: Account<'info, RecordData>,
    pub authority: Signer<'info>,
    #[account(mut)]
    /// CHECK: This is not dangerous because we don't read or write from this account
<<<<<<< HEAD
    pub recevier: UncheckedAccount<'info>,
=======
    pub receiver: UncheckedAccount<'info>,
>>>>>>> a0e95fb8
    pub system_program: Program<'info, System>
}

#[derive(Accounts)]
pub struct Write<'info> {
    #[account(mut, has_one = authority)]
    pub record_account: Account<'info, RecordData>,
    pub authority: Signer<'info>,
    pub system_program: Program<'info, System>
}

const DATA_SIZE: usize = 8;
const CURRENT_VERSION: u8 = 1;
const WRITABLE_START_INDEX: usize = 0;

#[account]
#[derive(Default)]
pub struct RecordData {
    /// Struct version, allows for upgrades to the program
    pub version: u8,

    /// The account allowed to update the data
    pub authority: Pubkey,

    /// The data contained by the account, could be anything serializable
    pub data: [u8; DATA_SIZE],
}


<|MERGE_RESOLUTION|>--- conflicted
+++ resolved
@@ -1,119 +1,115 @@
-use anchor_lang::prelude::*;
-
-declare_id!("FGQLqP4smSphjS1WRamE3zEezL8tCFZrsu4Wg5z2Kq4r");
-
-#[program]
-pub mod record_anchor {
-    use super::*;
-
-    pub fn initialize(ctx: Context<Initialize>) -> Result<()> {
-        msg!("RecordInstruction::Initialize");
-
-        let data_info = &mut ctx.accounts.record_account;
-        let authority_info = *ctx.accounts.authority.key;
-
-        data_info.authority = authority_info;
-        data_info.version = CURRENT_VERSION;
-
-        Ok(())
-    }
-
-    pub fn set_authority(ctx: Context<SetAuthority>) -> Result<()> {
-        msg!("RecordInstruction::SetAuthority");
-        let data_info = &mut ctx.accounts.record_account;
-        let new_authority_info = ctx.accounts.new_authority.key();
-
-        data_info.authority = new_authority_info;
-        Ok(())
-    }
-
-    pub fn close_account(ctx: Context<CloseAccount>) -> Result<()> {
-        msg!("RecordInstruction::CloseAccount");
-        let data_info = &mut ctx.accounts.record_account;
-        let destination_info = &mut ctx.accounts.recevier;
-
-        let destination_starting_lamports = destination_info.lamports();
-        let data_lamports = data_info.to_account_info().lamports();
-        
-        **data_info.to_account_info().lamports.borrow_mut() = 0;
-        **destination_info.to_account_info().lamports.borrow_mut() = destination_starting_lamports
-            .checked_add(data_lamports)
-            .ok_or(ProgramError::Custom(0))?;
-        data_info.data = RecordData::default().data;
-        Ok(())
-    }
-
-    pub fn write(ctx: Context<Write>, offset: u64, data: Vec<u8>) -> Result<()> {
-        msg!("RecordInstruction::Write");
-        let data_info = &mut ctx.accounts.record_account;
-        let start = WRITABLE_START_INDEX + offset as usize;
-        let end = start + data.len();
-        if end > data_info.data.len() {
-            return Err(ProgramError::AccountDataTooSmall.into());
-        } else {
-            data_info.data[start..end].copy_from_slice(&data);
-        }
-        Ok(())
-    }
-}
-
-#[derive(Accounts)]
-pub struct Initialize<'info> {
-    #[account(init, payer = authority, space = 8 + 32 + 1 + 8 + 32 + 1)]
-    pub record_account: Account<'info, RecordData>,
-    #[account(mut)]
-    pub authority: Signer<'info>,
-    pub system_program: Program<'info, System>
-}
-
-#[derive(Accounts)]
-pub struct SetAuthority<'info> {
-    #[account(mut, has_one = authority)]
-    pub record_account: Account<'info, RecordData>,
-    pub authority: Signer<'info>,
-    /// CHECK: This is not dangerous because we don't read or write from this account
-    pub new_authority: UncheckedAccount<'info>,
-    pub system_program: Program<'info, System>
-}
-
-#[derive(Accounts)]
-pub struct CloseAccount<'info> {
-    #[account(mut, has_one = authority)]
-    pub record_account: Account<'info, RecordData>,
-    pub authority: Signer<'info>,
-    #[account(mut)]
-    /// CHECK: This is not dangerous because we don't read or write from this account
-<<<<<<< HEAD
-    pub recevier: UncheckedAccount<'info>,
-=======
-    pub receiver: UncheckedAccount<'info>,
->>>>>>> a0e95fb8
-    pub system_program: Program<'info, System>
-}
-
-#[derive(Accounts)]
-pub struct Write<'info> {
-    #[account(mut, has_one = authority)]
-    pub record_account: Account<'info, RecordData>,
-    pub authority: Signer<'info>,
-    pub system_program: Program<'info, System>
-}
-
-const DATA_SIZE: usize = 8;
-const CURRENT_VERSION: u8 = 1;
-const WRITABLE_START_INDEX: usize = 0;
-
-#[account]
-#[derive(Default)]
-pub struct RecordData {
-    /// Struct version, allows for upgrades to the program
-    pub version: u8,
-
-    /// The account allowed to update the data
-    pub authority: Pubkey,
-
-    /// The data contained by the account, could be anything serializable
-    pub data: [u8; DATA_SIZE],
-}
-
-
+use anchor_lang::prelude::*;
+
+declare_id!("FGQLqP4smSphjS1WRamE3zEezL8tCFZrsu4Wg5z2Kq4r");
+
+#[program]
+pub mod record_anchor {
+    use super::*;
+
+    pub fn initialize(ctx: Context<Initialize>) -> Result<()> {
+        msg!("RecordInstruction::Initialize");
+
+        let data_info = &mut ctx.accounts.record_account;
+        let authority_info = *ctx.accounts.authority.key;
+
+        data_info.authority = authority_info;
+        data_info.version = CURRENT_VERSION;
+
+        Ok(())
+    }
+
+    pub fn set_authority(ctx: Context<SetAuthority>) -> Result<()> {
+        msg!("RecordInstruction::SetAuthority");
+        let data_info = &mut ctx.accounts.record_account;
+        let new_authority_info = ctx.accounts.new_authority.key();
+
+        data_info.authority = new_authority_info;
+        Ok(())
+    }
+
+    pub fn close_account(ctx: Context<CloseAccount>) -> Result<()> {
+        msg!("RecordInstruction::CloseAccount");
+        let data_info = &mut ctx.accounts.record_account;
+        let destination_info = &mut ctx.accounts.recevier;
+
+        let destination_starting_lamports = destination_info.lamports();
+        let data_lamports = data_info.to_account_info().lamports();
+        
+        **data_info.to_account_info().lamports.borrow_mut() = 0;
+        **destination_info.to_account_info().lamports.borrow_mut() = destination_starting_lamports
+            .checked_add(data_lamports)
+            .ok_or(ProgramError::Custom(0))?;
+        data_info.data = RecordData::default().data;
+        Ok(())
+    }
+
+    pub fn write(ctx: Context<Write>, offset: u64, data: Vec<u8>) -> Result<()> {
+        msg!("RecordInstruction::Write");
+        let data_info = &mut ctx.accounts.record_account;
+        let start = WRITABLE_START_INDEX + offset as usize;
+        let end = start + data.len();
+        if end > data_info.data.len() {
+            return Err(ProgramError::AccountDataTooSmall.into());
+        } else {
+            data_info.data[start..end].copy_from_slice(&data);
+        }
+        Ok(())
+    }
+}
+
+#[derive(Accounts)]
+pub struct Initialize<'info> {
+    #[account(init, payer = authority, space = 8 + 32 + 1 + 8 + 32 + 1)]
+    pub record_account: Account<'info, RecordData>,
+    #[account(mut)]
+    pub authority: Signer<'info>,
+    pub system_program: Program<'info, System>
+}
+
+#[derive(Accounts)]
+pub struct SetAuthority<'info> {
+    #[account(mut, has_one = authority)]
+    pub record_account: Account<'info, RecordData>,
+    pub authority: Signer<'info>,
+    /// CHECK: This is not dangerous because we don't read or write from this account
+    pub new_authority: UncheckedAccount<'info>,
+    pub system_program: Program<'info, System>
+}
+
+#[derive(Accounts)]
+pub struct CloseAccount<'info> {
+    #[account(mut, has_one = authority)]
+    pub record_account: Account<'info, RecordData>,
+    pub authority: Signer<'info>,
+    #[account(mut)]
+    /// CHECK: This is not dangerous because we don't read or write from this account
+    pub receiver: UncheckedAccount<'info>,
+    pub system_program: Program<'info, System>
+}
+
+#[derive(Accounts)]
+pub struct Write<'info> {
+    #[account(mut, has_one = authority)]
+    pub record_account: Account<'info, RecordData>,
+    pub authority: Signer<'info>,
+    pub system_program: Program<'info, System>
+}
+
+const DATA_SIZE: usize = 8;
+const CURRENT_VERSION: u8 = 1;
+const WRITABLE_START_INDEX: usize = 0;
+
+#[account]
+#[derive(Default)]
+pub struct RecordData {
+    /// Struct version, allows for upgrades to the program
+    pub version: u8,
+
+    /// The account allowed to update the data
+    pub authority: Pubkey,
+
+    /// The data contained by the account, could be anything serializable
+    pub data: [u8; DATA_SIZE],
+}
+
+