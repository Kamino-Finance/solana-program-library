[package]
name = "spl-record"
version = "0.1.0"
description = "Solana Program Library Record Program"
authors = ["Solana Maintainers <maintainers@solana.foundation>"]
repository = "https://github.com/solana-labs/solana-program-library"
license = "Apache-2.0"
edition = "2018"

[features]
no-entrypoint = []
test-bpf = []

[dependencies]
borsh = "0.8.1"
borsh-derive = "0.8.1"
num-derive = "0.3"
num-traits = "0.2"
<<<<<<< HEAD
solana-program = "1.6.5"
thiserror = "1.0"

[dev-dependencies]
solana-program-test = "1.6.5"
solana-sdk = "1.6.5"
=======
solana-program = "1.6.6"
thiserror = "1.0"

[dev-dependencies]
solana-program-test = "1.6.6"
solana-sdk = "1.6.6"
>>>>>>> 61a53abf

[lib]
crate-type = ["cdylib", "lib"]

[package.metadata.docs.rs]
targets = ["x86_64-unknown-linux-gnu"]<|MERGE_RESOLUTION|>--- conflicted
+++ resolved
@@ -16,21 +16,12 @@
 borsh-derive = "0.8.1"
 num-derive = "0.3"
 num-traits = "0.2"
-<<<<<<< HEAD
-solana-program = "1.6.5"
-thiserror = "1.0"
-
-[dev-dependencies]
-solana-program-test = "1.6.5"
-solana-sdk = "1.6.5"
-=======
 solana-program = "1.6.6"
 thiserror = "1.0"
 
 [dev-dependencies]
 solana-program-test = "1.6.6"
 solana-sdk = "1.6.6"
->>>>>>> 61a53abf
 
 [lib]
 crate-type = ["cdylib", "lib"]
