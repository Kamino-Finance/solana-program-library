--- conflicted
+++ resolved
@@ -36,99 +36,17 @@
     let usdc_mint_pubkey =
         Pubkey::from_str("EPjFWdd5AufqSSqeM2qN1xzybapC8G4wEGGkZwyTDt1v").unwrap();
 
-<<<<<<< HEAD
     let sol_usdc_dex_market = DexMarket {
         name: "sol_usdc",
         pubkey: Pubkey::from_str("9wFFyRfZBsuAha4YcuxcXLKwMxJR43S7fPfQLusDBzvT").unwrap(),
     };
-=======
-
-    let path = &format!("{}/id.json", KEYPAIR_PATH);
-    println!("{}", path);
-    let payer = read_keypair_file(path).unwrap();
-
-    // Create and initialize mint.
-    let mint_account = Keypair::new();
-    println!("mint account public key is: {}", mint_account.pubkey());
-    let create_mint_ix = create_account(
-        &payer.pubkey(),
-        &mint_account.pubkey(),
-        client
-            .get_minimum_balance_for_rent_exemption(Mint::LEN)
-            .unwrap(),
-        Mint::LEN as u64,
-        &token_pubkey,
-    );
-    let init_mint_ix = initialize_mint(
-        &token_pubkey,
-        &mint_account.pubkey(),
-        &payer.pubkey(),
-            Option::None,
-        6,
-    ).unwrap();
-
-    // Create, initialize and mint to a new token account.
-    let token_account = Keypair::new();
-    let token_account_pubkey = token_account.pubkey();
-    println!("token account public key is: {}", token_account.pubkey());
-    let create_token_account = create_account(
-        &payer.pubkey(),
-        &token_account.pubkey(),
-        client
-            .get_minimum_balance_for_rent_exemption(Token::LEN)
-            .unwrap(),
-        Token::LEN as u64,
-        &token_pubkey,
-    );
-    let init_token_account_ix = initialize_account(
-        &token_pubkey,
-        &token_account.pubkey(),
-        &mint_account.pubkey(),
-        &payer.pubkey(),
-    ).unwrap();
-    let mint_to_ix = mint_to(
-        &token_pubkey,
-        &mint_account.pubkey(),
-        &token_account.pubkey(),
-        &payer.pubkey(),
-        &[&payer.pubkey()],
-        1_000_000_000,
-    ).unwrap();
-
-
-    let mut transaction = Transaction::new_with_payer(
-        &[
-            create_mint_ix,
-            init_mint_ix,
-            create_token_account,
-            init_token_account_ix,
-            mint_to_ix,
-        ],
-        Some(&payer.pubkey()),
-    );
->>>>>>> 79ca22cc
 
     let srm_usdc_dex_market = DexMarket {
         name: "srm_usdc",
         pubkey: Pubkey::from_str("ByRys5tuUWDgL73G8JBAEfkdFf8JWBzPBDHsBVQ5vbQA").unwrap(),
     };
 
-<<<<<<< HEAD
     let quote_token_mint = usdc_mint_pubkey;
-=======
-    let sol_usdc_dex_market = DexMarket {
-        name: "sol_usdc",
-        pubkey: Pubkey::from_str("9wFFyRfZBsuAha4YcuxcXLKwMxJR43S7fPfQLusDBzvT").unwrap(),
-    };
-
-    let srm_usdc_dex_market = DexMarket {
-        name: "srm_usdc",
-        pubkey: Pubkey::from_str("ByRys5tuUWDgL73G8JBAEfkdFf8JWBzPBDHsBVQ5vbQA").unwrap(),
-    };
-
-
-    let quote_token_mint = mint_account.pubkey();
->>>>>>> 79ca22cc
     let (lending_market_owner, lending_market_pubkey, _lending_market) =
         create_lending_market(&mut client, quote_token_mint, &payer);
 
@@ -143,7 +61,6 @@
         max_borrow_rate: 30,
         fees: ReserveFees {
             borrow_fee_wad: 100_000_000_000_000, // 1 bp
-            flash_loan_fee_wad: 500_000_000_000_000, // 5 bp
             host_fee_percentage: 20,
         },
     };
@@ -171,7 +88,6 @@
         max_borrow_rate: 15,
         fees: ReserveFees {
             borrow_fee_wad: 1_000_000_000_000, // 0.01 bp
-            flash_loan_fee_wad: 500_000_000_000_000, // 5 bp
             host_fee_percentage: 20,
         },
     };
@@ -199,7 +115,6 @@
         max_borrow_rate: 15,
         fees: ReserveFees {
             borrow_fee_wad: 10_000_000_000_000, // 0.1 bp
-            flash_loan_fee_wad: 500_000_000_000_000, // 5 bp
             host_fee_percentage: 25,
         },
     };
@@ -266,7 +181,6 @@
     let collateral_mint_keypair = Keypair::new();
     let collateral_supply_keypair = Keypair::new();
     let collateral_fees_receiver_keypair = Keypair::new();
-    let flash_loan_fees_receiver_keypair = Keypair::new();
     let liquidity_supply_keypair = Keypair::new();
     let user_collateral_token_keypair = Keypair::new();
     let user_transfer_authority = Keypair::new();
@@ -301,13 +215,6 @@
             create_account(
                 &payer.pubkey(),
                 &collateral_fees_receiver_keypair.pubkey(),
-                token_balance,
-                Token::LEN as u64,
-                &spl_token::id(),
-            ),
-            create_account(
-                &payer.pubkey(),
-                &flash_loan_fees_receiver_keypair.pubkey(),
                 token_balance,
                 Token::LEN as u64,
                 &spl_token::id(),
@@ -376,7 +283,6 @@
                 collateral_mint_keypair.pubkey(),
                 collateral_supply_keypair.pubkey(),
                 collateral_fees_receiver_keypair.pubkey(),
-                flash_loan_fees_receiver_keypair.pubkey(),
                 lending_market_pubkey,
                 lending_market_owner.pubkey(),
                 user_transfer_authority.pubkey(),
