//! Instruction types

use crate::{
    error::LendingError,
    state::{ReserveConfig, ReserveFees},
};
use num_derive::{FromPrimitive, ToPrimitive};
use num_traits::{FromPrimitive, ToPrimitive};
use solana_program::{
    instruction::{AccountMeta, Instruction},
    program_error::ProgramError,
    pubkey::Pubkey,
    sysvar,
};
use std::{convert::TryInto, mem::size_of};

/// Describe how the borrow input amount should be treated
#[derive(Clone, Copy, Debug, PartialEq, FromPrimitive, ToPrimitive)]
pub enum BorrowAmountType {
    /// Treat amount as amount of liquidity to borrow
    LiquidityBorrowAmount,
    /// Treat amount as amount of collateral tokens to deposit
    CollateralDepositAmount,
}

/// Instructions supported by the lending program.
#[derive(Clone, Debug, PartialEq)]
pub enum LendingInstruction {
    // 0
    /// Initializes a new lending market.
    ///
    /// Accounts expected by this instruction:
    ///
    ///   0. `[writable]` Lending market account.
    ///   1. `[]` Quote currency SPL Token mint. Must be initialized.
    ///   2. `[]` Rent sysvar
    ///   3. `[]` Token program id
    InitLendingMarket {
        /// Owner authority which can add new reserves
        market_owner: Pubkey,
    },

    // 1
    /// Initializes a new lending market reserve.
    ///
    /// Accounts expected by this instruction:
    ///
    ///   0. `[writable]` Source liquidity token account.  $authority can transfer $liquidity_amount
    ///   1. `[writable]` Destination collateral token account - uninitialized
    ///   2. `[writable]` Reserve account.
    ///   3. `[]` Reserve liquidity SPL Token mint
    ///   4. `[writable]` Reserve liquidity supply SPL Token account - uninitialized
    ///   5. `[writable]` Reserve collateral SPL Token mint - uninitialized
    ///   6. `[writable]` Reserve collateral token supply - uninitialized
    ///   7. `[writable]` Reserve collateral fees receiver - uninitialized.
    ///                     Owner will be set to the lending market account.
    ///   8. `[writable]` Flash loan fees receiver - uninitialized.
    ///                   Owner will be set to the lending market account.
    ///   9. `[]` Lending market account.
    ///   10. `[signer]` Lending market owner.
    ///   11 `[]` Derived lending market authority.
    ///   12 `[]` User transfer authority ($authority).
    ///   13 `[]` Clock sysvar
    ///   14 `[]` Rent sysvar
    ///   15 `[]` Token program id
    ///   16 `[optional]` Serum DEX market account. Not required for quote currency reserves. Must be initialized and match quote and base currency.
    InitReserve {
        /// Initial amount of liquidity to deposit into the new reserve
        liquidity_amount: u64,
        /// Reserve configuration values
        config: ReserveConfig,
    },

    // 2
    /// Initializes a new loan obligation.
    ///
    /// Accounts expected by this instruction:
    ///
    ///   0. `[]` Deposit reserve account.
    ///   1. `[]` Borrow reserve account.
    ///   2. `[writable]` Obligation
    ///   3. `[writable]` Obligation token mint
    ///   4. `[writable]` Obligation token output
    ///   5. `[]` Obligation token owner
    ///   6. `[]` Lending market account.
    ///   7. `[]` Derived lending market authority.
    ///   8. `[]` Clock sysvar
    ///   9. `[]` Rent sysvar
    ///   10 `[]` Token program id
    InitObligation,

    // 3
    /// Deposit liquidity into a reserve. The output is a collateral token representing ownership
    /// of the reserve liquidity pool.
    ///
    /// Accounts expected by this instruction:
    ///
    ///   0. `[writable]` Source liquidity token account. $authority can transfer $liquidity_amount
    ///   1. `[writable]` Destination collateral token account.
    ///   2. `[writable]` Reserve account.
    ///   3. `[writable]` Reserve liquidity supply SPL Token account.
    ///   4. `[writable]` Reserve collateral SPL Token mint.
    ///   5. `[]` Lending market account.
    ///   6. `[]` Derived lending market authority.
    ///   7. `[signer]` User transfer authority ($authority).
    ///   8. `[]` Clock sysvar
    ///   9. `[]` Token program id
    DepositReserveLiquidity {
        /// Amount to deposit into the reserve
        liquidity_amount: u64,
    },

    // 4
    /// Withdraw tokens from a reserve. The input is a collateral token representing ownership
    /// of the reserve liquidity pool.
    ///
    /// Accounts expected by this instruction:
    ///
    ///   0. `[writable]` Source collateral token account. $authority can transfer $collateral_amount
    ///   1. `[writable]` Destination liquidity token account.
    ///   2. `[writable]` Reserve account.
    ///   3. `[writable]` Reserve collateral SPL Token mint.
    ///   4. `[writable]` Reserve liquidity supply SPL Token account.
    ///   5. `[]` Lending market account.
    ///   6. `[]` Derived lending market authority.
<<<<<<< HEAD
    ///   7. `[]` User transfer authority ($authority).
    ///   8. `[]` Token program id

=======
    ///   7. `[signer]` User transfer authority ($authority).
    ///   8. '[]` Token program id
>>>>>>> 5aa03414
    WithdrawReserveLiquidity {
        /// Amount of collateral to deposit in exchange for liquidity
        collateral_amount: u64,
    },

    // 5
    /// Borrow tokens from a reserve by depositing collateral tokens. The number of borrowed tokens
    /// is calculated by market price. The debt obligation is tokenized.
    ///
    /// Accounts expected by this instruction:
    ///
    ///   0. `[writable]` Source collateral token account, minted by deposit reserve collateral mint,
    ///                     $authority can transfer $collateral_amount
    ///   1. `[writable]` Destination liquidity token account, minted by borrow reserve liquidity mint
    ///   2. `[]` Deposit reserve account.
    ///   3. `[writable]` Deposit reserve collateral supply SPL Token account
    ///   4. `[writable]` Deposit reserve collateral fee receiver account.
    ///                     Must be the fee account specified at InitReserve.
    ///   5. `[writable]` Borrow reserve account.
    ///   6. `[writable]` Borrow reserve liquidity supply SPL Token account
    ///   7. `[writable]` Obligation
    ///   8. `[writable]` Obligation token mint
    ///   9. `[writable]` Obligation token output
    ///   10 `[]` Lending market account.
    ///   11 `[]` Derived lending market authority.
    ///   12 `[signer]` User transfer authority ($authority).
    ///   13 `[]` Dex market
    ///   14 `[]` Dex market order book side
    ///   15 `[]` Temporary memory
    ///   16 `[]` Clock sysvar
    ///   17 `[]` Token program id
    ///   18 `[optional, writable]` Deposit reserve collateral host fee receiver account.
    BorrowReserveLiquidity {
        // TODO: slippage constraint
        /// Amount whose usage depends on `amount_type`
        amount: u64,
        /// Describe how the amount should be treated
        amount_type: BorrowAmountType,
    },

    // 6
    /// Repay loaned tokens to a reserve and receive collateral tokens. The obligation balance
    /// will be recalculated for interest.
    ///
    /// Accounts expected by this instruction:
    ///
    ///   0. `[writable]` Source liquidity token account, minted by repay reserve liquidity mint
    ///                     $authority can transfer $collateral_amount
    ///   1. `[writable]` Destination collateral token account, minted by withdraw reserve collateral mint
    ///   2. `[writable]` Repay reserve account.
    ///   3. `[writable]` Repay reserve liquidity supply SPL Token account
    ///   4. `[]` Withdraw reserve account.
    ///   5. `[writable]` Withdraw reserve collateral supply SPL Token account
    ///   6. `[writable]` Obligation - initialized
    ///   7. `[writable]` Obligation token mint
    ///   8. `[writable]` Obligation token input, $authority can transfer calculated amount
    ///   9. `[]` Lending market account.
    ///   10 `[]` Derived lending market authority.
    ///   11 `[signer]` User transfer authority ($authority).
    ///   12 `[]` Clock sysvar
    ///   13 `[]` Token program id
    RepayReserveLiquidity {
        /// Amount of loan to repay
        liquidity_amount: u64,
    },

    // 7
    /// Purchase collateral tokens at a discount rate if the chosen obligation is unhealthy.
    ///
    /// Accounts expected by this instruction:
    ///
    ///   0. `[writable]` Source liquidity token account, minted by repay reserve liquidity mint
    ///                     $authority can transfer $collateral_amount
    ///   1. `[writable]` Destination collateral token account, minted by withdraw reserve collateral mint
    ///   2. `[writable]` Repay reserve account.
    ///   3. `[writable]` Repay reserve liquidity supply SPL Token account
    ///   4. `[]` Withdraw reserve account.
    ///   5. `[writable]` Withdraw reserve collateral supply SPL Token account
    ///   6. `[writable]` Obligation - initialized
    ///   7. `[]` Lending market account.
    ///   8. `[]` Derived lending market authority.
    ///   9. `[signer]` User transfer authority ($authority).
    ///   10 `[]` Dex market
    ///   11 `[]` Dex market order book side
    ///   12 `[]` Temporary memory
    ///   13 `[]` Clock sysvar
    ///   14 `[]` Token program id
    LiquidateObligation {
        /// Amount of loan to repay
        liquidity_amount: u64,
    },

    // 8
    /// Accrue interest on reserves
    ///
    /// Accounts expected by this instruction:
    ///
    ///   0. `[]` Clock sysvar
    ///   1. `[writable]` Reserve account.
    ///   .. `[writable]` Additional reserve accounts.
    AccrueReserveInterest,

    // 9
    /// Deposit additional collateral to an obligation.
    ///
    /// Accounts expected by this instruction:
    ///
    ///   0. `[writable]` Source collateral token account, minted by deposit reserve collateral mint,
    ///                     $authority can transfer $collateral_amount
    ///   1. `[writable]` Destination deposit reserve collateral supply SPL Token account
    ///   2. `[]` Deposit reserve account.
    ///   3. `[writable]` Obligation
    ///   4. `[writable]` Obligation token mint
    ///   5. `[writable]` Obligation token output
    ///   6. `[]` Lending market account.
    ///   7. `[]` Derived lending market authority.
    ///   8. `[signer]` User transfer authority ($authority).
    ///   9. '[]` Token program id
    DepositObligationCollateral {
        /// Amount of collateral to deposit
        collateral_amount: u64,
    },

    // 10
    /// Withdraw excess collateral from an obligation. The loan must remain healthy.
    ///
    /// Accounts expected by this instruction:
    ///
    ///   0. `[writable]` Source withdraw reserve collateral supply SPL Token account
    ///   1. `[writable]` Destination collateral token account, minted by withdraw reserve
    ///                     collateral mint. $authority can transfer $collateral_amount
    ///   2. `[]` Withdraw reserve account.
    ///   3. `[]` Borrow reserve account.
    ///   4. `[writable]` Obligation
    ///   5. `[writable]` Obligation token mint
    ///   6. `[writable]` Obligation token input
    ///   7. `[]` Lending market account.
    ///   8. `[]` Derived lending market authority.
    ///   9. `[signer]` User transfer authority ($authority).
    ///   10 `[]` Dex market
    ///   11 `[]` Dex market order book side
    ///   12 `[]` Temporary memory
    ///   13 `[]` Clock sysvar
    ///   14 '[]` Token program id
    WithdrawObligationCollateral {
        /// Amount of collateral to withdraw
        collateral_amount: u64,
    },

    // 11
    /// Sets the new owner of a lending market.
    ///
    /// Accounts expected by this instruction:
    ///
    ///   0. `[writable]` The lending market to change the owner of.
    ///   1. `[signer]` The current owner.
    SetLendingMarketOwner {
        /// The new owner
        new_owner: Pubkey,
    },
<<<<<<< HEAD

    // 12
    /// Start a flash loan. In the same transaction there must be a FlashLoanEnd.
    ///
    ///   0. `[writable]` Destination liquidity token account, minted by reserve liquidity mint.
    ///   1. `[writable]` Reserve account.
    ///   2. `[writable]` Reserve liquidity account.
    ///   3. `[]` Lending market account.
    ///   4. `[]` Derived lending market authority.
    ///   5. `[]` Token program id.
    ///   6. `[]` Instruction Sys var.
    FlashLoanStart {
        /// The amount that is borrowed.
        liquidity_amount: u64,
        /// The index of the `FlashLoanEnd` instruction in the transaction.
        flash_loan_end_idx: u8,
    },

    // 13
    /// End a flash loan.
    ///
    ///   0. `[]` Reserve account.
    ///   1. `[]` Reserve liquidity supply account.
    ///   2. `[]` Lending market account.
    ///   3. `[]` Derived lending market authority.
    ///   4. `[writable]` Flash loan fees receiver, must match init reserve.
    ///   5. `[]` Token program id.
    ///   6. `[writable, optional]` Host fee receiver.
    FlashLoanEnd,

=======
>>>>>>> 5aa03414
}

impl LendingInstruction {
    /// Unpacks a byte buffer into a [LendingInstruction](enum.LendingInstruction.html).
    pub fn unpack(input: &[u8]) -> Result<Self, ProgramError> {
        let (&tag, rest) = input
            .split_first()
            .ok_or(LendingError::InstructionUnpackError)?;
        Ok(match tag {
            0 => {
                let (market_owner, _rest) = Self::unpack_pubkey(rest)?;
                Self::InitLendingMarket { market_owner }
            }
            1 => {
                let (liquidity_amount, rest) = Self::unpack_u64(rest)?;
                let (optimal_utilization_rate, rest) = Self::unpack_u8(rest)?;
                let (loan_to_value_ratio, rest) = Self::unpack_u8(rest)?;
                let (liquidation_bonus, rest) = Self::unpack_u8(rest)?;
                let (liquidation_threshold, rest) = Self::unpack_u8(rest)?;
                let (min_borrow_rate, rest) = Self::unpack_u8(rest)?;
                let (optimal_borrow_rate, rest) = Self::unpack_u8(rest)?;
                let (max_borrow_rate, rest) = Self::unpack_u8(rest)?;
                let (borrow_fee_wad, rest) = Self::unpack_u64(rest)?;
                let (flash_loan_fee_wad, rest) = Self::unpack_u64(rest)?;
                let (host_fee_percentage, _rest) = Self::unpack_u8(rest)?;
                Self::InitReserve {
                    liquidity_amount,
                    config: ReserveConfig {
                        optimal_utilization_rate,
                        loan_to_value_ratio,
                        liquidation_bonus,
                        liquidation_threshold,
                        min_borrow_rate,
                        optimal_borrow_rate,
                        max_borrow_rate,
                        fees: ReserveFees {
                            borrow_fee_wad,
                            flash_loan_fee_wad,
                            host_fee_percentage,
                        },
                    },
                }
            }
            2 => Self::InitObligation,
            3 => {
                let (liquidity_amount, _rest) = Self::unpack_u64(rest)?;
                Self::DepositReserveLiquidity { liquidity_amount }
            }
            4 => {
                let (collateral_amount, _rest) = Self::unpack_u64(rest)?;
                Self::WithdrawReserveLiquidity { collateral_amount }
            }
            5 => {
                let (amount, rest) = Self::unpack_u64(rest)?;
                let (amount_type, _rest) = Self::unpack_u8(rest)?;
                let amount_type = BorrowAmountType::from_u8(amount_type)
                    .ok_or(LendingError::InstructionUnpackError)?;
                Self::BorrowReserveLiquidity {
                    amount,
                    amount_type,
                }
            }
            6 => {
                let (liquidity_amount, _rest) = Self::unpack_u64(rest)?;
                Self::RepayReserveLiquidity { liquidity_amount }
            }
            7 => {
                let (liquidity_amount, _rest) = Self::unpack_u64(rest)?;
                Self::LiquidateObligation { liquidity_amount }
            }
            8 => Self::AccrueReserveInterest,
            9 => {
<<<<<<< HEAD

=======
>>>>>>> 5aa03414
                let (collateral_amount, _rest) = Self::unpack_u64(rest)?;
                Self::DepositObligationCollateral { collateral_amount }
            }
            10 => {
                let (collateral_amount, _rest) = Self::unpack_u64(rest)?;
                Self::WithdrawObligationCollateral { collateral_amount }
            }
            11 => {
                let (new_owner, _rest) = Self::unpack_pubkey(rest)?;
                Self::SetLendingMarketOwner { new_owner }
            }
<<<<<<< HEAD
            12 => {
                let (liquidity_amount, rest) = Self::unpack_u64(rest)?;
                let (flash_loan_end_idx, _rest) = Self::unpack_u8(rest)?;
                Self::FlashLoanStart { liquidity_amount, flash_loan_end_idx }
            }
            13 => Self::FlashLoanEnd,
=======
>>>>>>> 5aa03414
            _ => return Err(LendingError::InstructionUnpackError.into()),
        })
    }

    fn unpack_u64(input: &[u8]) -> Result<(u64, &[u8]), ProgramError> {
        if input.len() >= 8 {
            let (amount, rest) = input.split_at(8);
            let amount = amount
                .get(..8)
                .and_then(|slice| slice.try_into().ok())
                .map(u64::from_le_bytes)
                .ok_or(LendingError::InstructionUnpackError)?;
            Ok((amount, rest))
        } else {
            Err(LendingError::InstructionUnpackError.into())
        }
    }

    fn unpack_u8(input: &[u8]) -> Result<(u8, &[u8]), ProgramError> {
        if !input.is_empty() {
            let (amount, rest) = input.split_at(1);
            let amount = amount
                .get(..1)
                .and_then(|slice| slice.try_into().ok())
                .map(u8::from_le_bytes)
                .ok_or(LendingError::InstructionUnpackError)?;
            Ok((amount, rest))
        } else {
            Err(LendingError::InstructionUnpackError.into())
        }
    }

    fn unpack_pubkey(input: &[u8]) -> Result<(Pubkey, &[u8]), ProgramError> {
        if input.len() >= 32 {
            let (key, rest) = input.split_at(32);
            let pk = Pubkey::new(key);
            Ok((pk, rest))
        } else {
            Err(LendingError::InstructionUnpackError.into())
        }
    }

    /// Packs a [LendingInstruction](enum.LendingInstruction.html) into a byte buffer.
    pub fn pack(&self) -> Vec<u8> {
        let mut buf = Vec::with_capacity(size_of::<Self>());
        match *self {
            Self::InitLendingMarket { market_owner } => {
                buf.push(0);
                buf.extend_from_slice(market_owner.as_ref());
            }
            Self::InitReserve {
                liquidity_amount,
                config:
                    ReserveConfig {
                        optimal_utilization_rate,
                        loan_to_value_ratio,
                        liquidation_bonus,
                        liquidation_threshold,
                        min_borrow_rate,
                        optimal_borrow_rate,
                        max_borrow_rate,
                        fees:
                            ReserveFees {
                                borrow_fee_wad,
                                flash_loan_fee_wad,
                                host_fee_percentage,
                            },
                    },
            } => {
                buf.push(1);
                buf.extend_from_slice(&liquidity_amount.to_le_bytes());
                buf.extend_from_slice(&optimal_utilization_rate.to_le_bytes());
                buf.extend_from_slice(&loan_to_value_ratio.to_le_bytes());
                buf.extend_from_slice(&liquidation_bonus.to_le_bytes());
                buf.extend_from_slice(&liquidation_threshold.to_le_bytes());
                buf.extend_from_slice(&min_borrow_rate.to_le_bytes());
                buf.extend_from_slice(&optimal_borrow_rate.to_le_bytes());
                buf.extend_from_slice(&max_borrow_rate.to_le_bytes());
                buf.extend_from_slice(&borrow_fee_wad.to_le_bytes());
                buf.extend_from_slice(&flash_loan_fee_wad.to_le_bytes());
                buf.extend_from_slice(&host_fee_percentage.to_le_bytes());
            }
            Self::InitObligation => {
                buf.push(2);
            }
            Self::DepositReserveLiquidity { liquidity_amount } => {
                buf.push(3);
                buf.extend_from_slice(&liquidity_amount.to_le_bytes());
            }
            Self::WithdrawReserveLiquidity { collateral_amount } => {
                buf.push(4);
                buf.extend_from_slice(&collateral_amount.to_le_bytes());
            }
            Self::BorrowReserveLiquidity {
                amount,
                amount_type,
            } => {
                buf.push(5);
                buf.extend_from_slice(&amount.to_le_bytes());
                buf.extend_from_slice(&amount_type.to_u8().unwrap().to_le_bytes());
            }
            Self::RepayReserveLiquidity { liquidity_amount } => {
                buf.push(6);
                buf.extend_from_slice(&liquidity_amount.to_le_bytes());
            }
            Self::LiquidateObligation { liquidity_amount } => {
                buf.push(7);
                buf.extend_from_slice(&liquidity_amount.to_le_bytes());
            }
            Self::AccrueReserveInterest => {
                buf.push(8);
            }
            Self::DepositObligationCollateral { collateral_amount } => {
                buf.push(9);
                buf.extend_from_slice(&collateral_amount.to_le_bytes());
            }
            Self::WithdrawObligationCollateral { collateral_amount } => {
                buf.push(10);
                buf.extend_from_slice(&collateral_amount.to_le_bytes());
            }
            Self::SetLendingMarketOwner { new_owner } => {
                buf.push(11);
                buf.extend_from_slice(new_owner.as_ref());
            }
<<<<<<< HEAD
            Self::FlashLoanStart {liquidity_amount, flash_loan_end_idx} => {
                buf.push(12);
                buf.extend_from_slice(&liquidity_amount.to_le_bytes());
                buf.extend_from_slice(&flash_loan_end_idx.to_le_bytes());
            }
            Self::FlashLoanEnd => {
                buf.push(13);
            }
=======
>>>>>>> 5aa03414
        }
        buf
    }
}

/// Creates an 'InitLendingMarket' instruction.
pub fn init_lending_market(
    program_id: Pubkey,
    lending_market_pubkey: Pubkey,
    lending_market_owner: Pubkey,
    quote_token_mint: Pubkey,
) -> Instruction {
    Instruction {
        program_id,
        accounts: vec![
            AccountMeta::new(lending_market_pubkey, false),
            AccountMeta::new_readonly(quote_token_mint, false),
            AccountMeta::new_readonly(sysvar::rent::id(), false),
            AccountMeta::new_readonly(spl_token::id(), false),
        ],
        data: LendingInstruction::InitLendingMarket {
            market_owner: lending_market_owner,
        }
        .pack(),
    }
}

/// Creates an 'InitReserve' instruction.
#[allow(clippy::too_many_arguments)]
pub fn init_reserve(
    program_id: Pubkey,
    liquidity_amount: u64,
    config: ReserveConfig,
    source_liquidity_pubkey: Pubkey,
    destination_collateral_pubkey: Pubkey,
    reserve_pubkey: Pubkey,
    reserve_liquidity_mint_pubkey: Pubkey,
    reserve_liquidity_supply_pubkey: Pubkey,
    reserve_collateral_mint_pubkey: Pubkey,
    reserve_collateral_supply_pubkey: Pubkey,
    reserve_collateral_fees_receiver_pubkey: Pubkey,
    flash_loan_fees_receiver_pubkey: Pubkey,
    lending_market_pubkey: Pubkey,
    lending_market_owner_pubkey: Pubkey,
    user_transfer_authority_pubkey: Pubkey,
    dex_market_pubkey: Option<Pubkey>,
) -> Instruction {
    let (lending_market_authority_pubkey, _bump_seed) =
        Pubkey::find_program_address(&[&lending_market_pubkey.to_bytes()[..32]], &program_id);
    let mut accounts = vec![
        AccountMeta::new(source_liquidity_pubkey, false),
        AccountMeta::new(destination_collateral_pubkey, false),
        AccountMeta::new(reserve_pubkey, false),
        AccountMeta::new_readonly(reserve_liquidity_mint_pubkey, false),
        AccountMeta::new(reserve_liquidity_supply_pubkey, false),
        AccountMeta::new(reserve_collateral_mint_pubkey, false),
        AccountMeta::new(reserve_collateral_supply_pubkey, false),
        AccountMeta::new(reserve_collateral_fees_receiver_pubkey, false),
        AccountMeta::new(flash_loan_fees_receiver_pubkey, false),
        AccountMeta::new_readonly(lending_market_pubkey, false),
        AccountMeta::new_readonly(lending_market_owner_pubkey, true),
        AccountMeta::new_readonly(lending_market_authority_pubkey, false),
        AccountMeta::new_readonly(user_transfer_authority_pubkey, true),
        AccountMeta::new_readonly(sysvar::clock::id(), false),
        AccountMeta::new_readonly(sysvar::rent::id(), false),
        AccountMeta::new_readonly(spl_token::id(), false),
    ];

    if let Some(dex_market_pubkey) = dex_market_pubkey {
        accounts.push(AccountMeta::new_readonly(dex_market_pubkey, false));
    }

    Instruction {
        program_id,
        accounts,
        data: LendingInstruction::InitReserve {
            liquidity_amount,
            config,
        }
        .pack(),
    }
}

/// Creates an 'InitObligation' instruction.
#[allow(clippy::too_many_arguments)]
pub fn init_obligation(
    program_id: Pubkey,
    deposit_reserve_pubkey: Pubkey,
    borrow_reserve_pubkey: Pubkey,
    lending_market_pubkey: Pubkey,
    obligation_pubkey: Pubkey,
    obligation_token_mint_pubkey: Pubkey,
    obligation_token_output_pubkey: Pubkey,
    obligation_token_owner_pubkey: Pubkey,
) -> Instruction {
    let (lending_market_authority_pubkey, _bump_seed) =
        Pubkey::find_program_address(&[&lending_market_pubkey.to_bytes()[..32]], &program_id);
    let accounts = vec![
        AccountMeta::new_readonly(deposit_reserve_pubkey, false),
        AccountMeta::new_readonly(borrow_reserve_pubkey, false),
        AccountMeta::new(obligation_pubkey, false),
        AccountMeta::new(obligation_token_mint_pubkey, false),
        AccountMeta::new(obligation_token_output_pubkey, false),
        AccountMeta::new_readonly(obligation_token_owner_pubkey, false),
        AccountMeta::new_readonly(lending_market_pubkey, false),
        AccountMeta::new_readonly(lending_market_authority_pubkey, false),
        AccountMeta::new_readonly(sysvar::clock::id(), false),
        AccountMeta::new_readonly(sysvar::rent::id(), false),
        AccountMeta::new_readonly(spl_token::id(), false),
    ];
    Instruction {
        program_id,
        accounts,
        data: LendingInstruction::InitObligation.pack(),
    }
}

/// Creates a 'DepositReserveLiquidity' instruction.
#[allow(clippy::too_many_arguments)]
pub fn deposit_reserve_liquidity(
    program_id: Pubkey,
    liquidity_amount: u64,
    source_liquidity_pubkey: Pubkey,
    destination_collateral_pubkey: Pubkey,
    reserve_pubkey: Pubkey,
    reserve_liquidity_supply_pubkey: Pubkey,
    reserve_collateral_mint_pubkey: Pubkey,
    lending_market_pubkey: Pubkey,
    lending_market_authority_pubkey: Pubkey,
    user_transfer_authority_pubkey: Pubkey,
) -> Instruction {
    Instruction {
        program_id,
        accounts: vec![
            AccountMeta::new(source_liquidity_pubkey, false),
            AccountMeta::new(destination_collateral_pubkey, false),
            AccountMeta::new(reserve_pubkey, false),
            AccountMeta::new(reserve_liquidity_supply_pubkey, false),
            AccountMeta::new(reserve_collateral_mint_pubkey, false),
            AccountMeta::new_readonly(lending_market_pubkey, false),
            AccountMeta::new_readonly(lending_market_authority_pubkey, false),
            AccountMeta::new_readonly(user_transfer_authority_pubkey, true),
            AccountMeta::new_readonly(sysvar::clock::id(), false),
            AccountMeta::new_readonly(spl_token::id(), false),
        ],
        data: LendingInstruction::DepositReserveLiquidity { liquidity_amount }.pack(),
    }
}

/// Creates a 'WithdrawReserveLiquidity' instruction.
#[allow(clippy::too_many_arguments)]
pub fn withdraw_reserve_liquidity(
    program_id: Pubkey,
    collateral_amount: u64,
    source_collateral_pubkey: Pubkey,
    destination_liquidity_pubkey: Pubkey,
    reserve_pubkey: Pubkey,
    reserve_collateral_mint_pubkey: Pubkey,
    reserve_liquidity_supply_pubkey: Pubkey,
    lending_market_pubkey: Pubkey,
    lending_market_authority_pubkey: Pubkey,
    user_transfer_authority_pubkey: Pubkey,
) -> Instruction {
    Instruction {
        program_id,
        accounts: vec![
            AccountMeta::new(source_collateral_pubkey, false),
            AccountMeta::new(destination_liquidity_pubkey, false),
            AccountMeta::new(reserve_pubkey, false),
            AccountMeta::new(reserve_collateral_mint_pubkey, false),
            AccountMeta::new(reserve_liquidity_supply_pubkey, false),
            AccountMeta::new_readonly(lending_market_pubkey, false),
            AccountMeta::new_readonly(lending_market_authority_pubkey, false),
            AccountMeta::new_readonly(user_transfer_authority_pubkey, true),
            AccountMeta::new_readonly(sysvar::clock::id(), false),
            AccountMeta::new_readonly(spl_token::id(), false),
        ],
        data: LendingInstruction::WithdrawReserveLiquidity { collateral_amount }.pack(),
    }
}

/// Creates a 'BorrowReserveLiquidity' instruction.
#[allow(clippy::too_many_arguments)]
pub fn borrow_reserve_liquidity(
    program_id: Pubkey,
    amount: u64,
    amount_type: BorrowAmountType,
    source_collateral_pubkey: Pubkey,
    destination_liquidity_pubkey: Pubkey,
    deposit_reserve_pubkey: Pubkey,
    deposit_reserve_collateral_supply_pubkey: Pubkey,
    deposit_reserve_collateral_fees_receiver_pubkey: Pubkey,
    borrow_reserve_pubkey: Pubkey,
    borrow_reserve_liquidity_supply_pubkey: Pubkey,
    lending_market_pubkey: Pubkey,
    lending_market_authority_pubkey: Pubkey,
    user_transfer_authority_pubkey: Pubkey,
    obligation_pubkey: Pubkey,
    obligation_token_mint_pubkey: Pubkey,
    obligation_token_output_pubkey: Pubkey,
    dex_market_pubkey: Pubkey,
    dex_market_order_book_side_pubkey: Pubkey,
    memory_pubkey: Pubkey,
    deposit_reserve_collateral_host_pubkey: Option<Pubkey>,
) -> Instruction {
    let mut accounts = vec![
        AccountMeta::new(source_collateral_pubkey, false),
        AccountMeta::new(destination_liquidity_pubkey, false),
        AccountMeta::new_readonly(deposit_reserve_pubkey, false),
        AccountMeta::new(deposit_reserve_collateral_supply_pubkey, false),
        AccountMeta::new(deposit_reserve_collateral_fees_receiver_pubkey, false),
        AccountMeta::new(borrow_reserve_pubkey, false),
        AccountMeta::new(borrow_reserve_liquidity_supply_pubkey, false),
        AccountMeta::new(obligation_pubkey, false),
        AccountMeta::new(obligation_token_mint_pubkey, false),
        AccountMeta::new(obligation_token_output_pubkey, false),
        AccountMeta::new_readonly(lending_market_pubkey, false),
        AccountMeta::new_readonly(lending_market_authority_pubkey, false),
        AccountMeta::new_readonly(user_transfer_authority_pubkey, true),
        AccountMeta::new_readonly(dex_market_pubkey, false),
        AccountMeta::new_readonly(dex_market_order_book_side_pubkey, false),
        AccountMeta::new_readonly(memory_pubkey, false),
        AccountMeta::new_readonly(sysvar::clock::id(), false),
        AccountMeta::new_readonly(spl_token::id(), false),
    ];
    if let Some(deposit_reserve_collateral_host_pubkey) = deposit_reserve_collateral_host_pubkey {
        accounts.push(AccountMeta::new(
            deposit_reserve_collateral_host_pubkey,
            false,
        ));
    }
    Instruction {
        program_id,
        accounts,
        data: LendingInstruction::BorrowReserveLiquidity {
            amount,
            amount_type,
        }
        .pack(),
    }
}

/// Creates a `RepayReserveLiquidity` instruction
#[allow(clippy::too_many_arguments)]
pub fn repay_reserve_liquidity(
    program_id: Pubkey,
    liquidity_amount: u64,
    source_liquidity_pubkey: Pubkey,
    destination_collateral_pubkey: Pubkey,
    repay_reserve_pubkey: Pubkey,
    repay_reserve_liquidity_supply_pubkey: Pubkey,
    withdraw_reserve_pubkey: Pubkey,
    withdraw_reserve_collateral_supply_pubkey: Pubkey,
    obligation_pubkey: Pubkey,
    obligation_mint_pubkey: Pubkey,
    obligation_output_pubkey: Pubkey,
    lending_market_pubkey: Pubkey,
    lending_market_authority_pubkey: Pubkey,
    user_transfer_authority_pubkey: Pubkey,
) -> Instruction {
    Instruction {
        program_id,
        accounts: vec![
            AccountMeta::new(source_liquidity_pubkey, false),
            AccountMeta::new(destination_collateral_pubkey, false),
            AccountMeta::new(repay_reserve_pubkey, false),
            AccountMeta::new(repay_reserve_liquidity_supply_pubkey, false),
            AccountMeta::new_readonly(withdraw_reserve_pubkey, false),
            AccountMeta::new(withdraw_reserve_collateral_supply_pubkey, false),
            AccountMeta::new(obligation_pubkey, false),
            AccountMeta::new(obligation_mint_pubkey, false),
            AccountMeta::new(obligation_output_pubkey, false),
            AccountMeta::new_readonly(lending_market_pubkey, false),
            AccountMeta::new_readonly(lending_market_authority_pubkey, false),
            AccountMeta::new_readonly(user_transfer_authority_pubkey, true),
            AccountMeta::new_readonly(sysvar::clock::id(), false),
            AccountMeta::new_readonly(spl_token::id(), false),
        ],
        data: LendingInstruction::RepayReserveLiquidity { liquidity_amount }.pack(),
    }
}

/// Creates a `LiquidateObligation` instruction
#[allow(clippy::too_many_arguments)]
pub fn liquidate_obligation(
    program_id: Pubkey,
    liquidity_amount: u64,
    source_liquidity_pubkey: Pubkey,
    destination_collateral_pubkey: Pubkey,
    repay_reserve_pubkey: Pubkey,
    repay_reserve_liquidity_supply_pubkey: Pubkey,
    withdraw_reserve_pubkey: Pubkey,
    withdraw_reserve_collateral_supply_pubkey: Pubkey,
    obligation_pubkey: Pubkey,
    lending_market_pubkey: Pubkey,
    lending_market_authority_pubkey: Pubkey,
    user_transfer_authority_pubkey: Pubkey,
    dex_market_pubkey: Pubkey,
    dex_market_order_book_side_pubkey: Pubkey,
    memory_pubkey: Pubkey,
) -> Instruction {
    Instruction {
        program_id,
        accounts: vec![
            AccountMeta::new(source_liquidity_pubkey, false),
            AccountMeta::new(destination_collateral_pubkey, false),
            AccountMeta::new(repay_reserve_pubkey, false),
            AccountMeta::new(repay_reserve_liquidity_supply_pubkey, false),
            AccountMeta::new_readonly(withdraw_reserve_pubkey, false),
            AccountMeta::new(withdraw_reserve_collateral_supply_pubkey, false),
            AccountMeta::new(obligation_pubkey, false),
            AccountMeta::new_readonly(lending_market_pubkey, false),
            AccountMeta::new_readonly(lending_market_authority_pubkey, false),
            AccountMeta::new_readonly(user_transfer_authority_pubkey, true),
            AccountMeta::new_readonly(dex_market_pubkey, false),
            AccountMeta::new_readonly(dex_market_order_book_side_pubkey, false),
            AccountMeta::new_readonly(memory_pubkey, false),
            AccountMeta::new_readonly(sysvar::clock::id(), false),
            AccountMeta::new_readonly(spl_token::id(), false),
        ],
        data: LendingInstruction::LiquidateObligation { liquidity_amount }.pack(),
    }
}

/// Creates an `AccrueReserveInterest` instruction
pub fn accrue_reserve_interest(program_id: Pubkey, reserve_pubkeys: Vec<Pubkey>) -> Instruction {
    let mut accounts = vec![AccountMeta::new_readonly(sysvar::clock::id(), false)];
    accounts.extend(
        reserve_pubkeys
            .into_iter()
            .map(|reserve_pubkey| AccountMeta::new(reserve_pubkey, false)),
    );
    Instruction {
        program_id,
        accounts,
        data: LendingInstruction::AccrueReserveInterest.pack(),
    }
}

/// Creates a 'DepositObligationCollateral' instruction.
#[allow(clippy::too_many_arguments)]
pub fn deposit_obligation_collateral(
    program_id: Pubkey,
    collateral_amount: u64,
    source_collateral_pubkey: Pubkey,
    destination_collateral_pubkey: Pubkey,
    deposit_reserve_pubkey: Pubkey,
    obligation_pubkey: Pubkey,
    obligation_mint_pubkey: Pubkey,
    obligation_output_pubkey: Pubkey,
    lending_market_pubkey: Pubkey,
    lending_market_authority_pubkey: Pubkey,
    user_transfer_authority_pubkey: Pubkey,
) -> Instruction {
    Instruction {
        program_id,
        accounts: vec![
            AccountMeta::new(source_collateral_pubkey, false),
            AccountMeta::new(destination_collateral_pubkey, false),
            AccountMeta::new_readonly(deposit_reserve_pubkey, false),
            AccountMeta::new(obligation_pubkey, false),
            AccountMeta::new(obligation_mint_pubkey, false),
            AccountMeta::new(obligation_output_pubkey, false),
            AccountMeta::new_readonly(lending_market_pubkey, false),
            AccountMeta::new_readonly(lending_market_authority_pubkey, false),
            AccountMeta::new_readonly(user_transfer_authority_pubkey, true),
            AccountMeta::new_readonly(spl_token::id(), false),
        ],
        data: LendingInstruction::DepositObligationCollateral { collateral_amount }.pack(),
    }
}

/// Creates a 'WithdrawObligationCollateral' instruction.
#[allow(clippy::too_many_arguments)]
pub fn withdraw_obligation_collateral(
    program_id: Pubkey,
    collateral_amount: u64,
    source_collateral_pubkey: Pubkey,
    destination_collateral_pubkey: Pubkey,
    withdraw_reserve_pubkey: Pubkey,
    borrow_reserve_pubkey: Pubkey,
    obligation_pubkey: Pubkey,
    obligation_mint_pubkey: Pubkey,
    obligation_input_pubkey: Pubkey,
    lending_market_pubkey: Pubkey,
    lending_market_authority_pubkey: Pubkey,
    user_transfer_authority_pubkey: Pubkey,
    dex_market_pubkey: Pubkey,
    dex_market_order_book_side_pubkey: Pubkey,
    memory_pubkey: Pubkey,
) -> Instruction {
    Instruction {
        program_id,
        accounts: vec![
            AccountMeta::new(source_collateral_pubkey, false),
            AccountMeta::new(destination_collateral_pubkey, false),
            AccountMeta::new_readonly(withdraw_reserve_pubkey, false),
            AccountMeta::new_readonly(borrow_reserve_pubkey, false),
            AccountMeta::new(obligation_pubkey, false),
            AccountMeta::new(obligation_mint_pubkey, false),
            AccountMeta::new(obligation_input_pubkey, false),
            AccountMeta::new_readonly(lending_market_pubkey, false),
            AccountMeta::new_readonly(lending_market_authority_pubkey, false),
            AccountMeta::new_readonly(user_transfer_authority_pubkey, true),
            AccountMeta::new_readonly(dex_market_pubkey, false),
            AccountMeta::new_readonly(dex_market_order_book_side_pubkey, false),
            AccountMeta::new_readonly(memory_pubkey, false),
            AccountMeta::new_readonly(sysvar::clock::id(), false),
            AccountMeta::new_readonly(spl_token::id(), false),
        ],
        data: LendingInstruction::WithdrawObligationCollateral { collateral_amount }.pack(),
    }
}

/// Creates a 'SetLendingMarketOwner' instruction.
pub fn set_lending_market_owner(
    program_id: Pubkey,
    lending_market_pubkey: Pubkey,
    lending_market_owner: Pubkey,
    new_owner: Pubkey,
) -> Instruction {
    Instruction {
        program_id,
        accounts: vec![
            AccountMeta::new(lending_market_pubkey, false),
            AccountMeta::new_readonly(lending_market_owner, true),
        ],
        data: LendingInstruction::SetLendingMarketOwner { new_owner }.pack(),
    }
<<<<<<< HEAD
}

/// Creates a `FlashLoanStart` instruction
pub fn flash_loan_start(
    program_id: Pubkey,
    liquidity_amount: u64,
    flash_loan_end_idx: u8,
    destination_account_pubkey: Pubkey,
    reserve_pubkey: Pubkey,
    reserve_liquidity_pubkey: Pubkey,
    lending_market_pubkey: Pubkey,
    token_pubkey: Pubkey,
) -> Instruction {
    let (lending_market_authority_pubkey, _bump_seed) =
        Pubkey::find_program_address(&[&lending_market_pubkey.to_bytes()[..32]], &program_id);

    let accounts = vec![
        AccountMeta::new(destination_account_pubkey, false),
        AccountMeta::new(reserve_pubkey, false),
        AccountMeta::new(reserve_liquidity_pubkey, false),
        AccountMeta::new_readonly(lending_market_pubkey, false),
        AccountMeta::new_readonly(lending_market_authority_pubkey, false),
        AccountMeta::new_readonly(token_pubkey, false),
        AccountMeta::new_readonly(sysvar::instructions::id(), false),

    ];
    Instruction {
        program_id,
        accounts,
        data: LendingInstruction::FlashLoanStart {
            liquidity_amount,
            flash_loan_end_idx,
        }.pack(),
    }
}

/// Creates a `FlashLoanEnd` instruction
pub fn flash_loan_end(
    program_id: Pubkey,
    reserve_pubkey: Pubkey,
    reserve_liquidity_pubkey: Pubkey,
    lending_market_pubkey: Pubkey,
    flash_loan_fees_receiver: Pubkey,
    deposit_reserve_collateral_host_pubkey: Option<Pubkey>,
) -> Instruction {
    let (lending_market_authority_pubkey, _bump_seed) =
        Pubkey::find_program_address(&[&lending_market_pubkey.to_bytes()[..32]], &program_id);

    let mut accounts = vec![
        AccountMeta::new_readonly(reserve_pubkey, false),
        AccountMeta::new_readonly(reserve_liquidity_pubkey, false),
        AccountMeta::new_readonly(lending_market_pubkey, false),
        AccountMeta::new_readonly(lending_market_authority_pubkey, false),
        AccountMeta::new(flash_loan_fees_receiver, false),
        AccountMeta::new_readonly(spl_token::id(), false),
    ];
    if let Some(deposit_reserve_collateral_host_pubkey) = deposit_reserve_collateral_host_pubkey {
        accounts.push(AccountMeta::new(
            deposit_reserve_collateral_host_pubkey,
            false,
        ));
    }
    Instruction {
        program_id,
        accounts,
        data: LendingInstruction::FlashLoanEnd.pack(),
    }
=======
>>>>>>> 5aa03414
}<|MERGE_RESOLUTION|>--- conflicted
+++ resolved
@@ -123,14 +123,8 @@
     ///   4. `[writable]` Reserve liquidity supply SPL Token account.
     ///   5. `[]` Lending market account.
     ///   6. `[]` Derived lending market authority.
-<<<<<<< HEAD
     ///   7. `[]` User transfer authority ($authority).
     ///   8. `[]` Token program id
-
-=======
-    ///   7. `[signer]` User transfer authority ($authority).
-    ///   8. '[]` Token program id
->>>>>>> 5aa03414
     WithdrawReserveLiquidity {
         /// Amount of collateral to deposit in exchange for liquidity
         collateral_amount: u64,
@@ -291,7 +285,7 @@
         /// The new owner
         new_owner: Pubkey,
     },
-<<<<<<< HEAD
+
 
     // 12
     /// Start a flash loan. In the same transaction there must be a FlashLoanEnd.
@@ -322,8 +316,6 @@
     ///   6. `[writable, optional]` Host fee receiver.
     FlashLoanEnd,
 
-=======
->>>>>>> 5aa03414
 }
 
 impl LendingInstruction {
@@ -396,10 +388,6 @@
             }
             8 => Self::AccrueReserveInterest,
             9 => {
-<<<<<<< HEAD
-
-=======
->>>>>>> 5aa03414
                 let (collateral_amount, _rest) = Self::unpack_u64(rest)?;
                 Self::DepositObligationCollateral { collateral_amount }
             }
@@ -411,15 +399,12 @@
                 let (new_owner, _rest) = Self::unpack_pubkey(rest)?;
                 Self::SetLendingMarketOwner { new_owner }
             }
-<<<<<<< HEAD
             12 => {
                 let (liquidity_amount, rest) = Self::unpack_u64(rest)?;
                 let (flash_loan_end_idx, _rest) = Self::unpack_u8(rest)?;
                 Self::FlashLoanStart { liquidity_amount, flash_loan_end_idx }
             }
             13 => Self::FlashLoanEnd,
-=======
->>>>>>> 5aa03414
             _ => return Err(LendingError::InstructionUnpackError.into()),
         })
     }
@@ -544,7 +529,6 @@
                 buf.push(11);
                 buf.extend_from_slice(new_owner.as_ref());
             }
-<<<<<<< HEAD
             Self::FlashLoanStart {liquidity_amount, flash_loan_end_idx} => {
                 buf.push(12);
                 buf.extend_from_slice(&liquidity_amount.to_le_bytes());
@@ -553,8 +537,6 @@
             Self::FlashLoanEnd => {
                 buf.push(13);
             }
-=======
->>>>>>> 5aa03414
         }
         buf
     }
@@ -984,7 +966,6 @@
         ],
         data: LendingInstruction::SetLendingMarketOwner { new_owner }.pack(),
     }
-<<<<<<< HEAD
 }
 
 /// Creates a `FlashLoanStart` instruction
@@ -1052,6 +1033,4 @@
         accounts,
         data: LendingInstruction::FlashLoanEnd.pack(),
     }
-=======
->>>>>>> 5aa03414
-}+}
