--- conflicted
+++ resolved
@@ -25,14 +25,9 @@
     pubkey::Pubkey,
     sysvar::{clock::Clock, rent::Rent, Sysvar},
 };
-<<<<<<< HEAD
 use spl_token::state::{Mint, Account};
 use spl_token::solana_program::instruction::{Instruction, AccountMeta};
 use crate::state::FeeCalculation::Exclusive;
-=======
-use spl_token::solana_program::instruction::AccountMeta;
-use spl_token::state::{Account as Token, Account};
->>>>>>> 7985a6e0
 
 /// Processes an instruction
 pub fn process_instruction(
@@ -93,13 +88,10 @@
             msg!("Instruction: Set Lending Market Owner");
             process_set_lending_market_owner(program_id, new_owner, accounts)
         }
-<<<<<<< HEAD
         LendingInstruction::RefreshObligation => {
             msg!("Instruction: Refresh Obligation");
             process_refresh_obligation(program_id, accounts)
         }
-=======
->>>>>>> 7985a6e0
         LendingInstruction::FlashLoan { amount } => {
             msg!("Instruction: Flash Loan");
             process_flash_loan(program_id, amount, accounts)
@@ -226,12 +218,7 @@
     let reserve_liquidity_fee_receiver_info = next_account_info(account_info_iter)?;
     let reserve_collateral_mint_info = next_account_info(account_info_iter)?;
     let reserve_collateral_supply_info = next_account_info(account_info_iter)?;
-<<<<<<< HEAD
     let quote_token_mint_info = next_account_info(account_info_iter)?;
-=======
-    let reserve_collateral_fees_receiver_info = next_account_info(account_info_iter)?;
-    let flash_loan_fees_receiver_info = next_account_info(account_info_iter)?;
->>>>>>> 7985a6e0
     let lending_market_info = next_account_info(account_info_iter)?;
     let lending_market_authority_info = next_account_info(account_info_iter)?;
     let lending_market_owner_info = next_account_info(account_info_iter)?;
@@ -328,22 +315,7 @@
         return Err(LendingError::InvalidTokenOwner.into());
     }
 
-<<<<<<< HEAD
     reserve.init(InitReserveParams {
-=======
-    let reserve_liquidity_info = ReserveLiquidity::new(
-        *reserve_liquidity_mint_info.key,
-        reserve_liquidity_mint.decimals,
-        *reserve_liquidity_supply_info.key,
-        *flash_loan_fees_receiver_info.key,
-    );
-    let reserve_collateral_info = ReserveCollateral::new(
-        *reserve_collateral_mint_info.key,
-        *reserve_collateral_supply_info.key,
-        *reserve_collateral_fees_receiver_info.key,
-    );
-    let mut reserve = Reserve::new(NewReserveParams {
->>>>>>> 7985a6e0
         current_slot: clock.slot,
         lending_market: *lending_market_info.key,
         liquidity: ReserveLiquidity::new(NewReserveLiquidityParams {
@@ -1496,15 +1468,10 @@
     ];
     let lending_market_authority_pubkey =
         Pubkey::create_program_address(authority_signer_seeds, program_id)?;
-<<<<<<< HEAD
     if &lending_market_authority_pubkey != lending_market_authority_info.key {
         msg!(
             "Derived lending market authority does not match the lending market authority provided"
         );
-=======
-
-    if lending_market_authority_info.key != &lending_market_authority_pubkey {
->>>>>>> 7985a6e0
         return Err(LendingError::InvalidMarketAuthority.into());
     }
 
@@ -1693,143 +1660,6 @@
     Ok(())
 }
 
-<<<<<<< HEAD
-=======
-#[inline(never)] // avoid stack frame limit
-fn process_flash_loan(program_id: &Pubkey, amount: u64, accounts: &[AccountInfo]) -> ProgramResult {
-    let account_info_iter = &mut accounts.iter();
-    let source_liquidity_info = next_account_info(account_info_iter)?;
-    let destination_liquidity_info = next_account_info(account_info_iter)?;
-    let reserve_account_info = next_account_info(account_info_iter)?;
-    let lending_market_info = next_account_info(account_info_iter)?;
-    let derived_lending_market_account_info = next_account_info(account_info_iter)?;
-    let flash_loan_receiver_program_info = next_account_info(account_info_iter)?;
-    let token_program_id = next_account_info(account_info_iter)?;
-    let flash_loan_fees_receiver_account_info = next_account_info(account_info_iter)?;
-    let host_fee_recipient = next_account_info(account_info_iter)?;
-
-    let lending_market = LendingMarket::unpack(&lending_market_info.data.borrow())?;
-    if lending_market_info.owner != program_id {
-        return Err(LendingError::InvalidAccountOwner.into());
-    }
-
-    let authority_signer_seeds = &[
-        lending_market_info.key.as_ref(),
-        &[lending_market.bump_seed],
-    ];
-    let lending_market_authority_pubkey =
-        Pubkey::create_program_address(authority_signer_seeds, program_id)?;
-
-    if derived_lending_market_account_info.key != &lending_market_authority_pubkey {
-        return Err(LendingError::InvalidMarketAuthority.into());
-    }
-
-    let mut reserve = Reserve::unpack(&reserve_account_info.data.borrow())?;
-    if &reserve.lending_market != lending_market_info.key {
-        msg!("Invalid reserve lending market account");
-        return Err(LendingError::InvalidAccountInput.into());
-    }
-
-    if &reserve.liquidity.supply_pubkey != source_liquidity_info.key {
-        msg!("Invalid reserve liquidity supply account input");
-        return Err(LendingError::InvalidAccountInput.into());
-    }
-    if &reserve.liquidity.flash_loan_fees_receiver != flash_loan_fees_receiver_account_info.key {
-        msg!("Invalid flash loan fee receiver account");
-        return Err(LendingError::InvalidAccountInput.into());
-    }
-
-    if reserve.liquidity.available_amount < amount {
-        msg!("Not enough liquidity for flash loan");
-        return Err(LendingError::InsufficientLiquidity.into());
-    }
-    reserve.liquidity.borrow(amount)?;
-    spl_token_transfer(TokenTransferParams {
-        source: source_liquidity_info.clone(),
-        destination: destination_liquidity_info.clone(),
-        amount,
-        authority: derived_lending_market_account_info.clone(),
-        authority_signer_seeds,
-        token_program: token_program_id.clone(),
-    })?;
-
-    let (origination_fee, host_fee) = reserve.config.fees.calculate_flash_loan_fee(amount)?;
-    let returned_amount_required = amount.checked_add(origination_fee).unwrap();
-
-    let returned_amount_required_argument = &returned_amount_required;
-    let mut data = Vec::with_capacity(9);
-    data.push(0u8);
-    data.extend_from_slice(&returned_amount_required_argument.to_le_bytes());
-    let mut instruction_accounts = vec![
-        AccountMeta::new(*destination_liquidity_info.key, false),
-        AccountMeta::new(*source_liquidity_info.key, false),
-        AccountMeta::new_readonly(*token_program_id.key, false),
-    ];
-    let mut calling_accounts = vec![
-        destination_liquidity_info.clone(),
-        flash_loan_receiver_program_info.clone(),
-        source_liquidity_info.clone(),
-        token_program_id.clone(),
-    ];
-    for acc in account_info_iter {
-        calling_accounts.push(acc.clone());
-        instruction_accounts.push(AccountMeta {
-            pubkey: *acc.key,
-            is_signer: acc.is_signer,
-            is_writable: acc.is_writable,
-        });
-    }
-
-    let ix = Instruction {
-        program_id: *flash_loan_receiver_program_info.key,
-        accounts: instruction_accounts,
-        data,
-    };
-    invoke(&ix, &calling_accounts[..])?;
-    reserve.liquidity.repay(amount, Decimal::from(amount))?;
-
-    let after_liquidity_supply_token_account =
-        Account::unpack_from_slice(&source_liquidity_info.try_borrow_data()?)?;
-
-    let expected_amount = reserve.liquidity.available_amount + origination_fee;
-    if after_liquidity_supply_token_account.amount < expected_amount {
-        msg!(
-            "Insufficient returned liquidity for reserve after flash loan: {}, it requires: {}",
-            after_liquidity_supply_token_account.amount,
-            expected_amount
-        );
-        return Err(LendingError::InsufficientLiquidity.into());
-    }
-
-    let mut owner_fee = origination_fee;
-    if host_fee > 0 {
-        owner_fee = owner_fee
-            .checked_sub(host_fee)
-            .ok_or(LendingError::MathOverflow)?;
-        spl_token_transfer(TokenTransferParams {
-            source: source_liquidity_info.clone(),
-            destination: host_fee_recipient.clone(),
-            amount: host_fee,
-            authority: derived_lending_market_account_info.clone(),
-            authority_signer_seeds,
-            token_program: token_program_id.clone(),
-        })?;
-    }
-
-    if owner_fee > 0 {
-        spl_token_transfer(TokenTransferParams {
-            source: source_liquidity_info.clone(),
-            destination: flash_loan_fees_receiver_account_info.clone(),
-            amount: owner_fee,
-            authority: derived_lending_market_account_info.clone(),
-            authority_signer_seeds,
-            token_program: token_program_id.clone(),
-        })?;
-    }
-
-    Ok(())
-}
->>>>>>> 7985a6e0
 
 fn assert_rent_exempt(rent: &Rent, account_info: &AccountInfo) -> ProgramResult {
     if !rent.is_exempt(account_info.lamports(), account_info.data_len()) {
