--- conflicted
+++ resolved
@@ -44,13 +44,9 @@
     let mut reserve_config = TEST_RESERVE_CONFIG;
     reserve_config.fees.flash_loan_fee_wad = 3_000_000_000_000_000;
 
-<<<<<<< HEAD
     let usdc_mint = add_usdc_mint(&mut test);
     let usdc_oracle = add_usdc_oracle(&mut test);
-    let usdc_reserve = add_reserve(
-=======
     let usdc_test_reserve = add_reserve(
->>>>>>> e313f972
         &mut test,
         &lending_market,
         &usdc_oracle,
@@ -167,13 +163,9 @@
     let mut reserve_config = TEST_RESERVE_CONFIG;
     reserve_config.fees.flash_loan_fee_wad = 3_000_000_000_000_000;
 
-<<<<<<< HEAD
     let usdc_mint = add_usdc_mint(&mut test);
     let usdc_oracle = add_usdc_oracle(&mut test);
-    let usdc_reserve = add_reserve(
-=======
     let usdc_test_reserve = add_reserve(
->>>>>>> e313f972
         &mut test,
         &lending_market,
         &usdc_oracle,
