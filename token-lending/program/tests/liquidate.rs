#![cfg(feature = "test-bpf")]

mod helpers;

use helpers::*;

use solana_program_test::*;
use solana_sdk::transaction::TransactionError;
use solana_sdk::{pubkey::Pubkey, signature::Keypair, transport::TransportError};
use spl_token_lending::{
<<<<<<< HEAD
    error::LendingError,
    math::Decimal,
    processor::process_instruction,
    state::{INITIAL_COLLATERAL_RATE, SLOTS_PER_YEAR},
=======
    math::Decimal, processor::process_instruction, state::INITIAL_COLLATERAL_RATIO,
>>>>>>> d6571949
};

const LAMPORTS_TO_SOL: u64 = 1_000_000_000;
const FRACTIONAL_TO_USDC: u64 = 1_000_000;

const INITIAL_SOL_RESERVE_SUPPLY_LAMPORTS: u64 = 100 * LAMPORTS_TO_SOL;
const INITIAL_USDC_RESERVE_SUPPLY_FRACTIONAL: u64 = 100 * FRACTIONAL_TO_USDC;

// set loan values to about 90% of collateral value so that it gets liquidated
const USDC_LOAN: u64 = 2 * FRACTIONAL_TO_USDC;
const USDC_LOAN_SOL_COLLATERAL: u64 = INITIAL_COLLATERAL_RATE * LAMPORTS_TO_SOL;

const SOL_LOAN: u64 = LAMPORTS_TO_SOL;
const SOL_LOAN_USDC_COLLATERAL: u64 = 2 * INITIAL_COLLATERAL_RATE * FRACTIONAL_TO_USDC;
const NUMBER_OF_TESTS: u64 = 3;

struct TestReturn {
    banks_client: BanksClient,
    usdc_reserve: TestReserve,
    sol_reserve: TestReserve,
    obligation: TestObligation,
    result: Result<(), TransactionError>,
}

enum ObligationType {
    USDC,
    SOL,
}
struct TestConfig {
    obligation_type: ObligationType,
    amount: u64,
}

async fn setup(config: TestConfig) -> TestReturn {
    let mut test = ProgramTest::new(
        "spl_token_lending",
        spl_token_lending::id(),
        processor!(process_instruction),
    );

<<<<<<< HEAD
    let TestConfig {
        amount,
        obligation_type,
    } = config;

    // limit to track compute unit increase
    test.set_bpf_compute_max_units(NUMBER_OF_TESTS * 80_000);
=======
    // limit to track compute unit increase
    test.set_bpf_compute_max_units(101_000);

    // set loan values to about 90% of collateral value so that it gets liquidated
    const USDC_LOAN: u64 = 2 * FRACTIONAL_TO_USDC;
    const USDC_LOAN_SOL_COLLATERAL: u64 = INITIAL_COLLATERAL_RATIO * LAMPORTS_TO_SOL;

    const SOL_LOAN: u64 = LAMPORTS_TO_SOL;
    const SOL_LOAN_USDC_COLLATERAL: u64 = 2 * INITIAL_COLLATERAL_RATIO * FRACTIONAL_TO_USDC;
>>>>>>> d6571949

    let user_accounts_owner = Keypair::new();
    let sol_usdc_dex_market = TestDexMarket::setup(&mut test, TestDexMarketPair::SOL_USDC);
    let usdc_mint = add_usdc_mint(&mut test);
    let lending_market = add_lending_market(&mut test, usdc_mint.pubkey);

    // Loans are unhealthy if borrow is more than 80% of collateral
    let mut reserve_config = TEST_RESERVE_CONFIG;
    reserve_config.liquidation_threshold = 80;

    let obligation: TestObligation;
    let result: Result<(), TransportError>;
    let usdc_borrow_amount = match obligation_type {
        ObligationType::USDC => amount,
        _ => 0,
    };
    let sol_borrow_amount = match obligation_type {
        ObligationType::SOL => amount,
        _ => 0,
    };

    let usdc_reserve = add_reserve(
        &mut test,
        &user_accounts_owner,
        &lending_market,
        AddReserveArgs {
            config: reserve_config,
            initial_borrow_rate: 1,
            liquidity_amount: INITIAL_USDC_RESERVE_SUPPLY_FRACTIONAL,
            liquidity_mint_pubkey: usdc_mint.pubkey,
            liquidity_mint_decimals: usdc_mint.decimals,
<<<<<<< HEAD
            borrow_amount: usdc_borrow_amount,
            user_liquidity_amount: usdc_borrow_amount,
=======
            borrow_amount: USDC_LOAN * 101 / 100,
            user_liquidity_amount: USDC_LOAN,
>>>>>>> d6571949
            collateral_amount: SOL_LOAN_USDC_COLLATERAL,
            ..AddReserveArgs::default()
        },
    );

    let sol_reserve = add_reserve(
        &mut test,
        &user_accounts_owner,
        &lending_market,
        AddReserveArgs {
            config: reserve_config,
            initial_borrow_rate: 1,
            liquidity_amount: INITIAL_SOL_RESERVE_SUPPLY_LAMPORTS,
            liquidity_mint_decimals: 9,
            liquidity_mint_pubkey: spl_token::native_mint::id(),
            dex_market_pubkey: Some(sol_usdc_dex_market.pubkey),
            collateral_amount: USDC_LOAN_SOL_COLLATERAL,
<<<<<<< HEAD
            borrow_amount: sol_borrow_amount,
            user_liquidity_amount: sol_borrow_amount,
=======
            borrow_amount: SOL_LOAN * 101 / 100,
            user_liquidity_amount: SOL_LOAN,
>>>>>>> d6571949
            ..AddReserveArgs::default()
        },
    );

<<<<<<< HEAD
    match obligation_type {
        ObligationType::USDC => {
            obligation = add_obligation(
                &mut test,
                &user_accounts_owner,
                &lending_market,
                AddObligationArgs {
                    slots_elapsed: SLOTS_PER_YEAR,
                    borrow_reserve: &usdc_reserve,
                    collateral_reserve: &sol_reserve,
                    collateral_amount: USDC_LOAN_SOL_COLLATERAL,
                    borrowed_liquidity_wads: Decimal::from(usdc_borrow_amount),
                },
            );
        }
        ObligationType::SOL => {
            obligation = add_obligation(
                &mut test,
                &user_accounts_owner,
                &lending_market,
                AddObligationArgs {
                    slots_elapsed: SLOTS_PER_YEAR,
                    borrow_reserve: &sol_reserve,
                    collateral_reserve: &usdc_reserve,
                    collateral_amount: SOL_LOAN_USDC_COLLATERAL,
                    borrowed_liquidity_wads: Decimal::from(sol_borrow_amount),
                },
            );
        }
    }
=======
    let usdc_obligation = add_obligation(
        &mut test,
        &user_accounts_owner,
        &lending_market,
        AddObligationArgs {
            borrow_reserve: &usdc_reserve,
            collateral_reserve: &sol_reserve,
            collateral_amount: USDC_LOAN_SOL_COLLATERAL,
            borrowed_liquidity_wads: Decimal::from(USDC_LOAN),
        },
    );

    let sol_obligation = add_obligation(
        &mut test,
        &user_accounts_owner,
        &lending_market,
        AddObligationArgs {
            borrow_reserve: &sol_reserve,
            collateral_reserve: &usdc_reserve,
            collateral_amount: SOL_LOAN_USDC_COLLATERAL,
            borrowed_liquidity_wads: Decimal::from(SOL_LOAN),
        },
    );
>>>>>>> d6571949

    let (mut banks_client, payer, _recent_blockhash) = test.start().await;

    match obligation_type {
        ObligationType::USDC => {
            result = lending_market
                .liquidate(
                    &mut banks_client,
                    &payer,
                    LiquidateArgs {
                        repay_reserve: &usdc_reserve,
                        withdraw_reserve: &sol_reserve,
                        dex_market: &sol_usdc_dex_market,
                        amount: usdc_borrow_amount,
                        user_accounts_owner: &user_accounts_owner,
                        obligation: &obligation,
                    },
                )
                .await;
        }
        ObligationType::SOL => {
            result = lending_market
                .liquidate(
                    &mut banks_client,
                    &payer,
                    LiquidateArgs {
                        repay_reserve: &sol_reserve,
                        withdraw_reserve: &usdc_reserve,
                        dex_market: &sol_usdc_dex_market,
                        amount: sol_borrow_amount,
                        user_accounts_owner: &user_accounts_owner,
                        obligation: &obligation,
                    },
                )
                .await;
        }
    }

    let unwrapped_result = match result {
        Ok(t) => Ok(t),
        Err(t) => Err(t.unwrap()),
    };
    TestReturn {
        banks_client,
        usdc_reserve,
        sol_reserve,
        obligation,
        result: unwrapped_result,
    }
}

#[tokio::test]
async fn test_liquidate_usdc_obligation() {
    let TestReturn {
        mut banks_client,
        usdc_reserve,
        obligation,
        result,
        ..
    } = setup(TestConfig {
        amount: USDC_LOAN,
        obligation_type: ObligationType::USDC,
    })
    .await;
    assert!(result.is_ok());
    let usdc_liquidity_supply =
        get_token_balance(&mut banks_client, usdc_reserve.liquidity_supply).await;
    let usdc_loan_state = obligation.get_state(&mut banks_client).await;
    let usdc_liquidated = usdc_liquidity_supply - INITIAL_USDC_RESERVE_SUPPLY_FRACTIONAL;
    assert!(usdc_liquidated > USDC_LOAN / 2);
    assert_eq!(
        usdc_liquidated,
        usdc_loan_state
            .borrowed_liquidity_wads
            .try_floor_u64()
            .unwrap()
    );
    let collateral_liquidated =
        USDC_LOAN_SOL_COLLATERAL - usdc_loan_state.deposited_collateral_tokens;
    assert!(collateral_liquidated > 0)
}

#[tokio::test]
async fn test_liquidate_sol_obligation() {
    let TestReturn {
        mut banks_client,
        sol_reserve,
        obligation,
        result,
        ..
    } = setup(TestConfig {
        amount: SOL_LOAN,
        obligation_type: ObligationType::SOL,
    })
    .await;
    assert!(result.is_ok());
    let sol_liquidity_supply =
        get_token_balance(&mut banks_client, sol_reserve.liquidity_supply).await;
    let sol_loan_state = obligation.get_state(&mut banks_client).await;
    let sol_liquidated = sol_liquidity_supply - INITIAL_SOL_RESERVE_SUPPLY_LAMPORTS;
    assert!(sol_liquidated > SOL_LOAN / 2);
    assert_eq!(
        sol_liquidated,
        sol_loan_state
            .borrowed_liquidity_wads
            .try_floor_u64()
            .unwrap()
    );

    let collateral_liquidated =
        SOL_LOAN_USDC_COLLATERAL - sol_loan_state.deposited_collateral_tokens;
    assert!(collateral_liquidated > 0)
}

#[tokio::test]
async fn test_liquidate_healthy_obligation_failure() {
    let TestReturn { result, .. } = setup(TestConfig {
        amount: 100,
        obligation_type: ObligationType::USDC,
    })
    .await;
    let he_as_number = LendingError::HealthyObligation as u32;
    let unwrapped = result.unwrap_err();
    assert_eq!(
        solana_sdk::transaction::TransactionError::InstructionError(
            2,
            solana_sdk::instruction::InstructionError::Custom(he_as_number)
        ),
        unwrapped
    );
}<|MERGE_RESOLUTION|>--- conflicted
+++ resolved
@@ -8,14 +8,10 @@
 use solana_sdk::transaction::TransactionError;
 use solana_sdk::{pubkey::Pubkey, signature::Keypair, transport::TransportError};
 use spl_token_lending::{
-<<<<<<< HEAD
     error::LendingError,
     math::Decimal,
     processor::process_instruction,
     state::{INITIAL_COLLATERAL_RATE, SLOTS_PER_YEAR},
-=======
-    math::Decimal, processor::process_instruction, state::INITIAL_COLLATERAL_RATIO,
->>>>>>> d6571949
 };
 
 const LAMPORTS_TO_SOL: u64 = 1_000_000_000;
@@ -56,7 +52,6 @@
         processor!(process_instruction),
     );
 
-<<<<<<< HEAD
     let TestConfig {
         amount,
         obligation_type,
@@ -64,18 +59,7 @@
 
     // limit to track compute unit increase
     test.set_bpf_compute_max_units(NUMBER_OF_TESTS * 80_000);
-=======
-    // limit to track compute unit increase
-    test.set_bpf_compute_max_units(101_000);
-
-    // set loan values to about 90% of collateral value so that it gets liquidated
-    const USDC_LOAN: u64 = 2 * FRACTIONAL_TO_USDC;
-    const USDC_LOAN_SOL_COLLATERAL: u64 = INITIAL_COLLATERAL_RATIO * LAMPORTS_TO_SOL;
-
-    const SOL_LOAN: u64 = LAMPORTS_TO_SOL;
-    const SOL_LOAN_USDC_COLLATERAL: u64 = 2 * INITIAL_COLLATERAL_RATIO * FRACTIONAL_TO_USDC;
->>>>>>> d6571949
-
+  
     let user_accounts_owner = Keypair::new();
     let sol_usdc_dex_market = TestDexMarket::setup(&mut test, TestDexMarketPair::SOL_USDC);
     let usdc_mint = add_usdc_mint(&mut test);
@@ -106,13 +90,8 @@
             liquidity_amount: INITIAL_USDC_RESERVE_SUPPLY_FRACTIONAL,
             liquidity_mint_pubkey: usdc_mint.pubkey,
             liquidity_mint_decimals: usdc_mint.decimals,
-<<<<<<< HEAD
             borrow_amount: usdc_borrow_amount,
             user_liquidity_amount: usdc_borrow_amount,
-=======
-            borrow_amount: USDC_LOAN * 101 / 100,
-            user_liquidity_amount: USDC_LOAN,
->>>>>>> d6571949
             collateral_amount: SOL_LOAN_USDC_COLLATERAL,
             ..AddReserveArgs::default()
         },
@@ -130,18 +109,12 @@
             liquidity_mint_pubkey: spl_token::native_mint::id(),
             dex_market_pubkey: Some(sol_usdc_dex_market.pubkey),
             collateral_amount: USDC_LOAN_SOL_COLLATERAL,
-<<<<<<< HEAD
             borrow_amount: sol_borrow_amount,
             user_liquidity_amount: sol_borrow_amount,
-=======
-            borrow_amount: SOL_LOAN * 101 / 100,
-            user_liquidity_amount: SOL_LOAN,
->>>>>>> d6571949
             ..AddReserveArgs::default()
         },
     );
 
-<<<<<<< HEAD
     match obligation_type {
         ObligationType::USDC => {
             obligation = add_obligation(
@@ -172,31 +145,7 @@
             );
         }
     }
-=======
-    let usdc_obligation = add_obligation(
-        &mut test,
-        &user_accounts_owner,
-        &lending_market,
-        AddObligationArgs {
-            borrow_reserve: &usdc_reserve,
-            collateral_reserve: &sol_reserve,
-            collateral_amount: USDC_LOAN_SOL_COLLATERAL,
-            borrowed_liquidity_wads: Decimal::from(USDC_LOAN),
-        },
-    );
-
-    let sol_obligation = add_obligation(
-        &mut test,
-        &user_accounts_owner,
-        &lending_market,
-        AddObligationArgs {
-            borrow_reserve: &sol_reserve,
-            collateral_reserve: &usdc_reserve,
-            collateral_amount: SOL_LOAN_USDC_COLLATERAL,
-            borrowed_liquidity_wads: Decimal::from(SOL_LOAN),
-        },
-    );
->>>>>>> d6571949
+
 
     let (mut banks_client, payer, _recent_blockhash) = test.start().await;
 
