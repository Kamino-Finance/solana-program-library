--- conflicted
+++ resolved
@@ -1,19 +1,11 @@
 //! Simple constant price swap curve, set at init
-
-<<<<<<< HEAD
-use crate::{
-    curve::calculator::{
-        map_zero_to_none, CurveCalculator, DynPack, SwapWithoutFeesResult,
-        TradeDirection, TradingTokenResult, LiquidityProviderOperation
-=======
 use {
     crate::{
         curve::calculator::{
             map_zero_to_none, CurveCalculator, DynPack, RoundDirection, SwapWithoutFeesResult,
-            TradeDirection, TradingTokenResult,
+            TradeDirection, TradingTokenResult, LiquidityProviderOperation
         },
         error::SwapError,
->>>>>>> 603a9432
     },
     arrayref::{array_mut_ref, array_ref},
     solana_program::{
