--- conflicted
+++ resolved
@@ -412,11 +412,7 @@
         let check = SwapInstruction::Initialize { nonce, swap_curve };
         let packed = check.pack();
         let mut expect = vec![];
-<<<<<<< HEAD
-        expect.push(0_u8);
-=======
         expect.push(0u8);
->>>>>>> b0554c53
         expect.push(nonce);
         expect.push(curve_type as u8);
         expect.extend_from_slice(&trade_fee_numerator.to_le_bytes());
