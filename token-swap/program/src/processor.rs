--- conflicted
+++ resolved
@@ -3150,111 +3150,8 @@
             accounts.token_b_account = old_account;
         }
 
-<<<<<<< HEAD
         // right required mint in constraint
         {
-=======
-        // create valid swap
-        accounts.initialize_swap().unwrap();
-
-        // create invalid flat swap
-        {
-            let token_b_price = 0;
-            let fees = Fees {
-                trade_fee_numerator,
-                trade_fee_denominator,
-                owner_trade_fee_numerator,
-                owner_trade_fee_denominator,
-                owner_withdraw_fee_numerator,
-                owner_withdraw_fee_denominator,
-                host_fee_numerator,
-                host_fee_denominator,
-            };
-            let swap_curve = SwapCurve {
-                curve_type: CurveType::ConstantPrice,
-                calculator: Arc::new(ConstantPriceCurve { token_b_price }),
-            };
-            let mut accounts =
-                SwapAccountInfo::new(&user_key, fees, swap_curve, token_a_amount, token_b_amount);
-            assert_eq!(
-                Err(SwapError::InvalidCurve.into()),
-                accounts.initialize_swap()
-            );
-        }
-
-        // create valid flat swap
-        {
-            let fees = Fees {
-                trade_fee_numerator,
-                trade_fee_denominator,
-                owner_trade_fee_numerator,
-                owner_trade_fee_denominator,
-                owner_withdraw_fee_numerator,
-                owner_withdraw_fee_denominator,
-                host_fee_numerator,
-                host_fee_denominator,
-            };
-            let token_b_price = 10_000;
-            let swap_curve = SwapCurve {
-                curve_type: CurveType::ConstantPrice,
-                calculator: Arc::new(ConstantPriceCurve { token_b_price }),
-            };
-            let mut accounts =
-                SwapAccountInfo::new(&user_key, fees, swap_curve, token_a_amount, token_b_amount);
-            accounts.initialize_swap().unwrap();
-        }
-
-        // create invalid offset swap
-        {
-            let token_b_offset = 0;
-            let fees = Fees {
-                trade_fee_numerator,
-                trade_fee_denominator,
-                owner_trade_fee_numerator,
-                owner_trade_fee_denominator,
-                owner_withdraw_fee_numerator,
-                owner_withdraw_fee_denominator,
-                host_fee_numerator,
-                host_fee_denominator,
-            };
-            let swap_curve = SwapCurve {
-                curve_type: CurveType::Offset,
-                calculator: Arc::new(OffsetCurve { token_b_offset }),
-            };
-            let mut accounts =
-                SwapAccountInfo::new(&user_key, fees, swap_curve, token_a_amount, token_b_amount);
-            assert_eq!(
-                Err(SwapError::InvalidCurve.into()),
-                accounts.initialize_swap()
-            );
-        }
-
-        // create valid offset swap
-        {
-            let token_b_offset = 10;
-            let fees = Fees {
-                trade_fee_numerator,
-                trade_fee_denominator,
-                owner_trade_fee_numerator,
-                owner_trade_fee_denominator,
-                owner_withdraw_fee_numerator,
-                owner_withdraw_fee_denominator,
-                host_fee_numerator,
-                host_fee_denominator,
-            };
-            let swap_curve = SwapCurve {
-                curve_type: CurveType::Offset,
-                calculator: Arc::new(OffsetCurve { token_b_offset }),
-            };
-            let mut accounts =
-                SwapAccountInfo::new(&user_key, fees, swap_curve, token_a_amount, token_b_amount);
-            accounts.initialize_swap().unwrap();
-        }
-
-        // wrong owner key in constraint
-        {
-            let new_key = Pubkey::new_unique();
->>>>>>> b7a3fc62
             let trade_fee_numerator = 25;
             let trade_fee_denominator = 10000;
             let owner_trade_fee_numerator = 5;
@@ -3520,7 +3417,7 @@
         let curve_type = CurveType::ConstantProduct;
         let swap_curve = SwapCurve {
             curve_type,
-            calculator: Box::new(ConstantProductCurve {}),
+            calculator: Arc::new(ConstantProductCurve {}),
         };
 
         let mut _accounts =
@@ -6374,157 +6271,6 @@
     }
 
     #[test]
-<<<<<<< HEAD
-=======
-    fn test_valid_swap_with_fee_constraints() {
-        let owner_key = Pubkey::new_unique();
-
-        let trade_fee_numerator = 1;
-        let trade_fee_denominator = 10;
-        let owner_trade_fee_numerator = 1;
-        let owner_trade_fee_denominator = 30;
-        let owner_withdraw_fee_numerator = 1;
-        let owner_withdraw_fee_denominator = 30;
-        let host_fee_numerator = 10;
-        let host_fee_denominator = 100;
-
-        let token_a_amount = 1_000_000;
-        let token_b_amount = 5_000_000;
-
-        let fees = Fees {
-            trade_fee_numerator,
-            trade_fee_denominator,
-            owner_trade_fee_numerator,
-            owner_trade_fee_denominator,
-            owner_withdraw_fee_numerator,
-            owner_withdraw_fee_denominator,
-            host_fee_numerator,
-            host_fee_denominator,
-        };
-
-        let curve = ConstantProductCurve {};
-        let swap_curve = SwapCurve {
-            curve_type: CurveType::ConstantProduct,
-            calculator: Arc::new(curve),
-        };
-
-        let owner_key_str = &owner_key.to_string();
-        let valid_curve_types = &[CurveType::ConstantProduct];
-        let constraints = Some(SwapConstraints {
-            owner_key: owner_key_str,
-            valid_curve_types,
-            fees: &fees,
-        });
-        let mut accounts = SwapAccountInfo::new(
-            &owner_key,
-            fees.clone(),
-            swap_curve,
-            token_a_amount,
-            token_b_amount,
-        );
-
-        // initialize swap
-        do_process_instruction_with_fee_constraints(
-            initialize(
-                &SWAP_PROGRAM_ID,
-                &spl_token::id(),
-                &accounts.swap_key,
-                &accounts.authority_key,
-                &accounts.token_a_key,
-                &accounts.token_b_key,
-                &accounts.pool_mint_key,
-                &accounts.pool_fee_key,
-                &accounts.pool_token_key,
-                accounts.fees.clone(),
-                accounts.swap_curve.clone(),
-            )
-            .unwrap(),
-            vec![
-                &mut accounts.swap_account,
-                &mut Account::default(),
-                &mut accounts.token_a_account,
-                &mut accounts.token_b_account,
-                &mut accounts.pool_mint_account,
-                &mut accounts.pool_fee_account,
-                &mut accounts.pool_token_account,
-                &mut Account::default(),
-            ],
-            &constraints,
-        )
-        .unwrap();
-
-        let authority_key = accounts.authority_key;
-
-        let (
-            token_a_key,
-            mut token_a_account,
-            token_b_key,
-            mut token_b_account,
-            pool_key,
-            mut pool_account,
-        ) = accounts.setup_token_accounts(
-            &owner_key,
-            &authority_key,
-            token_a_amount,
-            token_b_amount,
-            0,
-        );
-
-        let amount_in = token_a_amount / 2;
-        let minimum_amount_out = 0;
-
-        // perform the swap
-        do_process_instruction_with_fee_constraints(
-            swap(
-                &SWAP_PROGRAM_ID,
-                &spl_token::id(),
-                &accounts.swap_key,
-                &accounts.authority_key,
-                &accounts.authority_key,
-                &token_a_key,
-                &accounts.token_a_key,
-                &accounts.token_b_key,
-                &token_b_key,
-                &accounts.pool_mint_key,
-                &accounts.pool_fee_key,
-                Some(&pool_key),
-                Swap {
-                    amount_in,
-                    minimum_amount_out,
-                },
-            )
-            .unwrap(),
-            vec![
-                &mut accounts.swap_account,
-                &mut Account::default(),
-                &mut Account::default(),
-                &mut token_a_account,
-                &mut accounts.token_a_account,
-                &mut accounts.token_b_account,
-                &mut token_b_account,
-                &mut accounts.pool_mint_account,
-                &mut accounts.pool_fee_account,
-                &mut Account::default(),
-                &mut pool_account,
-            ],
-            &constraints,
-        )
-        .unwrap();
-
-        // check that fees were taken in the host fee account
-        let host_fee_account = spl_token::state::Account::unpack(&pool_account.data).unwrap();
-        let owner_fee_account =
-            spl_token::state::Account::unpack(&accounts.pool_fee_account.data).unwrap();
-        let total_fee = owner_fee_account.amount * host_fee_denominator
-            / (host_fee_denominator - host_fee_numerator);
-        assert_eq!(
-            total_fee,
-            host_fee_account.amount + owner_fee_account.amount
-        );
-    }
-
-    #[test]
->>>>>>> b7a3fc62
     fn test_invalid_swap() {
         let user_key = Pubkey::new_unique();
         let swapper_key = Pubkey::new_unique();
@@ -7444,74 +7190,4 @@
             )
             .unwrap();
     }
-<<<<<<< HEAD
-=======
-
-    #[test]
-    fn test_deposits_allowed_single_token() {
-        let trade_fee_numerator = 1;
-        let trade_fee_denominator = 10;
-        let owner_trade_fee_numerator = 1;
-        let owner_trade_fee_denominator = 30;
-        let owner_withdraw_fee_numerator = 0;
-        let owner_withdraw_fee_denominator = 30;
-        let host_fee_numerator = 10;
-        let host_fee_denominator = 100;
-
-        let token_a_amount = 1_000_000;
-        let token_b_amount = 0;
-        let fees = Fees {
-            trade_fee_numerator,
-            trade_fee_denominator,
-            owner_trade_fee_numerator,
-            owner_trade_fee_denominator,
-            owner_withdraw_fee_numerator,
-            owner_withdraw_fee_denominator,
-            host_fee_numerator,
-            host_fee_denominator,
-        };
-
-        let token_b_offset = 2_000_000;
-        let swap_curve = SwapCurve {
-            curve_type: CurveType::Offset,
-            calculator: Arc::new(OffsetCurve { token_b_offset }),
-        };
-        let creator_key = Pubkey::new_unique();
-        let depositor_key = Pubkey::new_unique();
-
-        let mut accounts = SwapAccountInfo::new(
-            &creator_key,
-            fees,
-            swap_curve,
-            token_a_amount,
-            token_b_amount,
-        );
-
-        accounts.initialize_swap().unwrap();
-
-        let initial_a = 1_000_000;
-        let initial_b = 2_000_000;
-        let (
-            _depositor_token_a_key,
-            _depositor_token_a_account,
-            depositor_token_b_key,
-            mut depositor_token_b_account,
-            depositor_pool_key,
-            mut depositor_pool_account,
-        ) = accounts.setup_token_accounts(&creator_key, &depositor_key, initial_a, initial_b, 0);
-
-        assert_eq!(
-            Err(SwapError::UnsupportedCurveOperation.into()),
-            accounts.deposit_single_token_type_exact_amount_in(
-                &depositor_key,
-                &depositor_token_b_key,
-                &mut depositor_token_b_account,
-                &depositor_pool_key,
-                &mut depositor_pool_account,
-                initial_b,
-                0,
-            )
-        );
-    }
->>>>>>> b7a3fc62
 }