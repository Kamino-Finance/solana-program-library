--- conflicted
+++ resolved
@@ -12,16 +12,6 @@
 clap = "2.33.3"
 console = "0.14.0"
 serde_json = "1.0.62"
-<<<<<<< HEAD
-solana-account-decoder = "=1.6.5"
-solana-clap-utils = "=1.6.5"
-solana-cli-config = "=1.6.5"
-solana-cli-output = "=1.6.5"
-solana-client = "=1.6.5"
-solana-logger = "=1.6.5"
-solana-remote-wallet = "=1.6.5"
-solana-sdk = "=1.6.5"
-=======
 solana-account-decoder = "=1.6.6"
 solana-clap-utils = "=1.6.6"
 solana-cli-config = "=1.6.6"
@@ -30,7 +20,6 @@
 solana-logger = "=1.6.6"
 solana-remote-wallet = "=1.6.6"
 solana-sdk = "=1.6.6"
->>>>>>> 61a53abf
 spl-token = { version = "3.1", path="../program", features = [ "no-entrypoint" ] }
 spl-associated-token-account = { version = "1.0", path="../../associated-token-account/program", features = [ "no-entrypoint" ] }
 
