use crate::Error;
use clap::ArgMatches;
use solana_clap_utils::{
    input_parsers::pubkey_of_signer,
    keypair::{signer_from_path_with_config, SignerFromPathConfig},
};
use solana_cli_output::OutputFormat;
use solana_client::nonblocking::rpc_client::RpcClient;
use solana_remote_wallet::remote_wallet::RemoteWalletManager;
use solana_sdk::{pubkey::Pubkey, signature::Signer};
use spl_associated_token_account::*;
use spl_token_2022::{
    extension::StateWithExtensionsOwned,
    state::{Account, Mint},
};
use std::{process::exit, sync::Arc};

#[cfg(test)]
use solana_sdk::signer::keypair::Keypair;

pub(crate) enum KeypairOrPath {
    /// Used for testing environments to avoid touching the filesystem
    #[cfg(test)]
    Keypair(Keypair),
    /// Used for real CLI usage
    Path(String),
}

pub(crate) struct MintInfo {
    pub program_id: Pubkey,
    pub address: Pubkey,
    pub decimals: u8,
}

pub(crate) struct Config<'a> {
    pub(crate) default_signer: Arc<dyn Signer>,
    pub(crate) rpc_client: Arc<RpcClient>,
    pub(crate) websocket_url: String,
    pub(crate) output_format: OutputFormat,
    pub(crate) fee_payer: Pubkey,
    pub(crate) nonce_account: Option<Pubkey>,
    pub(crate) nonce_authority: Option<Pubkey>,
    pub(crate) sign_only: bool,
    pub(crate) dump_transaction_message: bool,
    pub(crate) multisigner_pubkeys: Vec<&'a Pubkey>,
    pub(crate) program_id: Pubkey,
}

impl<'a> Config<'a> {
    // Check if an explicit token account address was provided, otherwise
    // return the associated token address for the default address.
    pub(crate) async fn associated_token_address_or_override(
        &self,
        arg_matches: &ArgMatches<'_>,
        override_name: &str,
        wallet_manager: &mut Option<Arc<RemoteWalletManager>>,
    ) -> Pubkey {
        let token = pubkey_of_signer(arg_matches, "token", wallet_manager).unwrap();
        self.associated_token_address_for_token_or_override(
            arg_matches,
            override_name,
            wallet_manager,
            token,
        )
        .await
    }

    // Check if an explicit token account address was provided, otherwise
    // return the associated token address for the default address.
    pub(crate) async fn associated_token_address_for_token_or_override(
        &self,
        arg_matches: &ArgMatches<'_>,
        override_name: &str,
        wallet_manager: &mut Option<Arc<RemoteWalletManager>>,
        token: Option<Pubkey>,
    ) -> Pubkey {
        if let Some(address) = pubkey_of_signer(arg_matches, override_name, wallet_manager).unwrap()
        {
            return address;
        }

        let token = token.unwrap();
<<<<<<< HEAD
        let owner = self.default_signer.pubkey();
        get_associated_token_address_with_program_id(&owner, &token, &self.program_id)
=======
        let program_id = self.get_mint_info(&token, None).await.unwrap().program_id;
        self.associated_token_address_for_token_and_program(
            arg_matches,
            wallet_manager,
            &token,
            &program_id,
        )
    }

    pub(crate) fn associated_token_address_for_token_and_program(
        &self,
        arg_matches: &ArgMatches<'_>,
        wallet_manager: &mut Option<Arc<RemoteWalletManager>>,
        token: &Pubkey,
        program_id: &Pubkey,
    ) -> Pubkey {
        let owner = self
            .default_address(arg_matches, wallet_manager)
            .unwrap_or_else(|e| {
                eprintln!("error: {}", e);
                exit(1);
            });
        get_associated_token_address_with_program_id(&owner, token, program_id)
>>>>>>> c21b4ae2
    }

    // Checks if an explicit address was provided, otherwise return the default address.
    pub(crate) fn pubkey_or_default(
        &self,
        arg_matches: &ArgMatches,
        address_name: &str,
        wallet_manager: &mut Option<Arc<RemoteWalletManager>>,
    ) -> Pubkey {
        if address_name != "owner" {
            if let Some(address) =
                pubkey_of_signer(arg_matches, address_name, wallet_manager).unwrap()
            {
                return address;
            }
        }

        return self.default_signer.pubkey();
    }

    // Checks if an explicit signer was provided, otherwise return the default signer.
    pub(crate) fn signer_or_default(
        &self,
        arg_matches: &ArgMatches,
        authority_name: &str,
        wallet_manager: &mut Option<Arc<RemoteWalletManager>>,
    ) -> (Arc<dyn Signer>, Pubkey) {
        // If there are `--multisig-signers` on the command line, allow `NullSigner`s to
        // be returned for multisig account addresses
        let config = SignerFromPathConfig {
            allow_null_signer: !self.multisigner_pubkeys.is_empty(),
        };
        let mut load_authority = move || -> Result<Arc<dyn Signer>, _> {
            if authority_name != "owner" {
                if let Some(keypair_path) = arg_matches.value_of(authority_name) {
                    return signer_from_path_with_config(
                        arg_matches,
                        keypair_path,
                        authority_name,
                        wallet_manager,
                        &config,
                    )
                        .map(|boxed| Arc::from(boxed))
                }
            }

            Ok(self.default_signer.clone())
        };

        let authority = load_authority().unwrap_or_else(|e| {
            eprintln!("error: {}", e);
            exit(1);
        });

        let authority_address = authority.pubkey();
        (authority, authority_address)
    }
<<<<<<< HEAD
=======

    fn default_address(
        &self,
        matches: &ArgMatches,
        wallet_manager: &mut Option<Arc<RemoteWalletManager>>,
    ) -> Result<Pubkey, Box<dyn std::error::Error>> {
        // for backwards compatibility, check owner before cli config default
        if let Some(address) = pubkey_of_signer(matches, "owner", wallet_manager).unwrap() {
            return Ok(address);
        }

        match &self.default_keypair {
            #[cfg(test)]
            KeypairOrPath::Keypair(keypair) => Ok(keypair.pubkey()),
            KeypairOrPath::Path(path) => pubkey_from_path(matches, path, "default", wallet_manager),
        }
    }

    fn default_signer(
        &self,
        matches: &ArgMatches,
        wallet_manager: &mut Option<Arc<RemoteWalletManager>>,
        config: &SignerFromPathConfig,
    ) -> Result<Box<dyn Signer>, Box<dyn std::error::Error>> {
        // for backwards compatibility, check owner before cli config default
        if let Some(owner_path) = matches.value_of("owner") {
            return signer_from_path_with_config(
                matches,
                owner_path,
                "owner",
                wallet_manager,
                config,
            );
        }

        match &self.default_keypair {
            #[cfg(test)]
            KeypairOrPath::Keypair(keypair) => {
                let cloned = Keypair::from_bytes(&keypair.to_bytes()).unwrap();
                Ok(Box::new(cloned))
            }
            KeypairOrPath::Path(path) => {
                signer_from_path_with_config(matches, path, "default", wallet_manager, config)
            }
        }
    }

    pub(crate) async fn get_mint_info(
        &self,
        mint: &Pubkey,
        mint_decimals: Option<u8>,
    ) -> Result<MintInfo, Error> {
        if self.sign_only {
            Ok(MintInfo {
                program_id: self.program_id,
                address: *mint,
                decimals: mint_decimals.unwrap_or_default(),
            })
        } else {
            let account = self.rpc_client.get_account(mint).await?;
            self.check_owner(mint, &account.owner)?;
            let mint_account = StateWithExtensionsOwned::<Mint>::unpack(account.data)
                .map_err(|_| format!("Could not find mint account {}", mint))?;
            if let Some(decimals) = mint_decimals {
                if decimals != mint_account.base.decimals {
                    return Err(format!(
                        "Mint {:?} has decimals {}, not configured decimals {}",
                        mint, mint_account.base.decimals, decimals
                    )
                    .into());
                }
            }
            Ok(MintInfo {
                program_id: account.owner,
                address: *mint,
                decimals: mint_account.base.decimals,
            })
        }
    }

    pub(crate) fn check_owner(&self, account: &Pubkey, owner: &Pubkey) -> Result<(), Error> {
        if self.program_id != *owner {
            Err(format!(
                "Account {:?} is owned by {}, not configured program id {}",
                account, owner, self.program_id
            )
            .into())
        } else {
            Ok(())
        }
    }

    pub(crate) async fn check_account(
        &self,
        token_account: &Pubkey,
        mint_address: Option<Pubkey>,
    ) -> Result<Pubkey, Error> {
        if !self.sign_only {
            let account = self.rpc_client.get_account(token_account).await?;
            let source_account = StateWithExtensionsOwned::<Account>::unpack(account.data)
                .map_err(|_| format!("Could not find token account {}", token_account))?;
            let source_mint = source_account.base.mint;
            if let Some(mint) = mint_address {
                if source_mint != mint {
                    return Err(format!(
                        "Source {:?} does not contain {:?} tokens",
                        token_account, mint
                    )
                    .into());
                }
            }
            self.check_owner(token_account, &account.owner)?;
            Ok(source_mint)
        } else {
            Ok(mint_address.unwrap_or_default())
        }
    }
>>>>>>> c21b4ae2
}<|MERGE_RESOLUTION|>--- conflicted
+++ resolved
@@ -80,10 +80,6 @@
         }
 
         let token = token.unwrap();
-<<<<<<< HEAD
-        let owner = self.default_signer.pubkey();
-        get_associated_token_address_with_program_id(&owner, &token, &self.program_id)
-=======
         let program_id = self.get_mint_info(&token, None).await.unwrap().program_id;
         self.associated_token_address_for_token_and_program(
             arg_matches,
@@ -95,19 +91,13 @@
 
     pub(crate) fn associated_token_address_for_token_and_program(
         &self,
-        arg_matches: &ArgMatches<'_>,
-        wallet_manager: &mut Option<Arc<RemoteWalletManager>>,
+        _arg_matches: &ArgMatches<'_>,
+        _wallet_manager: &mut Option<Arc<RemoteWalletManager>>,
         token: &Pubkey,
         program_id: &Pubkey,
     ) -> Pubkey {
-        let owner = self
-            .default_address(arg_matches, wallet_manager)
-            .unwrap_or_else(|e| {
-                eprintln!("error: {}", e);
-                exit(1);
-            });
+        let owner = self.default_signer.pubkey();
         get_associated_token_address_with_program_id(&owner, token, program_id)
->>>>>>> c21b4ae2
     }
 
     // Checks if an explicit address was provided, otherwise return the default address.
@@ -150,7 +140,7 @@
                         wallet_manager,
                         &config,
                     )
-                        .map(|boxed| Arc::from(boxed))
+                    .map(|boxed| Arc::from(boxed));
                 }
             }
 
@@ -164,54 +154,6 @@
 
         let authority_address = authority.pubkey();
         (authority, authority_address)
-    }
-<<<<<<< HEAD
-=======
-
-    fn default_address(
-        &self,
-        matches: &ArgMatches,
-        wallet_manager: &mut Option<Arc<RemoteWalletManager>>,
-    ) -> Result<Pubkey, Box<dyn std::error::Error>> {
-        // for backwards compatibility, check owner before cli config default
-        if let Some(address) = pubkey_of_signer(matches, "owner", wallet_manager).unwrap() {
-            return Ok(address);
-        }
-
-        match &self.default_keypair {
-            #[cfg(test)]
-            KeypairOrPath::Keypair(keypair) => Ok(keypair.pubkey()),
-            KeypairOrPath::Path(path) => pubkey_from_path(matches, path, "default", wallet_manager),
-        }
-    }
-
-    fn default_signer(
-        &self,
-        matches: &ArgMatches,
-        wallet_manager: &mut Option<Arc<RemoteWalletManager>>,
-        config: &SignerFromPathConfig,
-    ) -> Result<Box<dyn Signer>, Box<dyn std::error::Error>> {
-        // for backwards compatibility, check owner before cli config default
-        if let Some(owner_path) = matches.value_of("owner") {
-            return signer_from_path_with_config(
-                matches,
-                owner_path,
-                "owner",
-                wallet_manager,
-                config,
-            );
-        }
-
-        match &self.default_keypair {
-            #[cfg(test)]
-            KeypairOrPath::Keypair(keypair) => {
-                let cloned = Keypair::from_bytes(&keypair.to_bytes()).unwrap();
-                Ok(Box::new(cloned))
-            }
-            KeypairOrPath::Path(path) => {
-                signer_from_path_with_config(matches, path, "default", wallet_manager, config)
-            }
-        }
     }
 
     pub(crate) async fn get_mint_info(
@@ -284,5 +226,4 @@
             Ok(mint_address.unwrap_or_default())
         }
     }
->>>>>>> c21b4ae2
 }