#![allow(deprecated)] // TODO: Remove when SPL upgrades to Solana 1.8
use clap::{
    crate_description, crate_name, crate_version, value_t, value_t_or_exit, App, AppSettings, Arg,
    ArgMatches, SubCommand,
};
use serde::Serialize;
use solana_account_decoder::{
    parse_token::{TokenAccountType, UiAccountState},
    UiAccountData,
};
use solana_clap_utils::{
    fee_payer::fee_payer_arg,
    input_parsers::{pubkey_of, pubkey_of_signer, pubkeys_of_multiple_signers, value_of},
    input_validators::{
        is_amount, is_amount_or_all, is_parsable, is_url_or_moniker, is_valid_pubkey,
        is_valid_signer, normalize_to_url_if_moniker,
    },
    keypair::{signer_from_path, signer_from_path_with_config, SignerFromPathConfig},
    memo::memo_arg,
    nonce::*,
    offline::{self, *},
    ArgConstant,
};
use solana_cli_output::{
    return_signers_data, CliSignOnlyData, CliSignature, OutputFormat, QuietDisplay,
    ReturnSignersConfig, VerboseDisplay,
};
use solana_client::{nonblocking::rpc_client::RpcClient, rpc_request::TokenAccountsFilter};
use solana_remote_wallet::remote_wallet::RemoteWalletManager;
use solana_sdk::{
    commitment_config::CommitmentConfig,
    instruction::Instruction,
    message::Message,
    native_token::*,
    program_option::COption,
    program_pack::Pack,
    pubkey::Pubkey,
    signature::{Keypair, Signer},
    system_instruction, system_program,
    transaction::Transaction,
};
use spl_associated_token_account::{
    get_associated_token_address_with_program_id, instruction::create_associated_token_account,
};
use spl_token_2022::{
    extension::StateWithExtensionsOwned,
    instruction::*,
    state::{Account, Mint, Multisig},
};
use spl_token_client::client::{ProgramClient, ProgramRpcClient, ProgramRpcClientSendTransaction};
use std::{
    collections::HashMap, fmt::Display, process::exit, str::FromStr, string::ToString, sync::Arc,
};
use strum_macros::{EnumString, IntoStaticStr, ToString};

mod config;
use config::{Config, KeypairOrPath, MintInfo};

mod output;
use output::*;

mod sort;
use sort::{is_supported_program, sort_and_parse_token_accounts};

mod bench;
use bench::*;

struct CliSignerInfo {
    pub signers: Vec<Arc<dyn Signer>>,
}

impl CliSignerInfo {
    pub fn signers_for_message(&self, message: &Message) -> Vec<&dyn Signer> {
        self.signers
            .iter()
            .filter_map(|k| {
                if message.signer_keys().contains(&&k.pubkey()) {
                    Some(k.as_ref())
                } else {
                    None
                }
            })
            .collect()
    }
}

pub const OWNER_ADDRESS_ARG: ArgConstant<'static> = ArgConstant {
    name: "owner",
    long: "owner",
    help: "Address of the token's owner. Defaults to the client keypair address.",
};

pub const OWNER_KEYPAIR_ARG: ArgConstant<'static> = ArgConstant {
    name: "owner",
    long: "owner",
    help: "Keypair of the token's owner. Defaults to the client keypair.",
};

pub const MINT_ADDRESS_ARG: ArgConstant<'static> = ArgConstant {
    name: "mint_address",
    long: "mint-address",
    help: "Address of mint that token account is associated with. Required by --sign-only",
};

pub const MINT_DECIMALS_ARG: ArgConstant<'static> = ArgConstant {
    name: "mint_decimals",
    long: "mint-decimals",
    help: "Decimals of mint that token account is associated with. Required by --sign-only",
};

pub const DELEGATE_ADDRESS_ARG: ArgConstant<'static> = ArgConstant {
    name: "delegate_address",
    long: "delegate-address",
    help: "Address of delegate currently assigned to token account. Required by --sign-only",
};

pub const MULTISIG_SIGNER_ARG: ArgConstant<'static> = ArgConstant {
    name: "multisig_signer",
    long: "multisig-signer",
    help: "Member signer of a multisig account",
};

#[derive(Debug, Clone, Copy, PartialEq, EnumString, IntoStaticStr, ToString)]
#[strum(serialize_all = "kebab-case")]
pub enum CommandName {
    CreateToken,
    Close,
    Bench,
    CreateAccount,
    CreateMultisig,
    Authorize,
    Transfer,
    Burn,
    Mint,
    Freeze,
    Thaw,
    Wrap,
    Unwrap,
    Approve,
    Revoke,
    Balance,
    Supply,
    Accounts,
    Address,
    AccountInfo,
    MultisigInfo,
    Gc,
    SyncNative,
}

pub fn owner_address_arg<'a, 'b>() -> Arg<'a, 'b> {
    Arg::with_name(OWNER_ADDRESS_ARG.name)
        .long(OWNER_ADDRESS_ARG.long)
        .takes_value(true)
        .value_name("OWNER_ADDRESS")
        .validator(is_valid_pubkey)
        .help(OWNER_ADDRESS_ARG.help)
}

pub fn owner_keypair_arg_with_value_name<'a, 'b>(value_name: &'static str) -> Arg<'a, 'b> {
    Arg::with_name(OWNER_KEYPAIR_ARG.name)
        .long(OWNER_KEYPAIR_ARG.long)
        .takes_value(true)
        .value_name(value_name)
        .validator(is_valid_signer)
        .help(OWNER_KEYPAIR_ARG.help)
}

pub fn owner_keypair_arg<'a, 'b>() -> Arg<'a, 'b> {
    owner_keypair_arg_with_value_name("OWNER_KEYPAIR")
}

pub fn mint_address_arg<'a, 'b>() -> Arg<'a, 'b> {
    Arg::with_name(MINT_ADDRESS_ARG.name)
        .long(MINT_ADDRESS_ARG.long)
        .takes_value(true)
        .value_name("MINT_ADDRESS")
        .validator(is_valid_pubkey)
        .requires(SIGN_ONLY_ARG.name)
        .requires(BLOCKHASH_ARG.name)
        .help(MINT_ADDRESS_ARG.help)
}

fn is_mint_decimals(string: String) -> Result<(), String> {
    is_parsable::<u8>(string)
}

pub fn mint_decimals_arg<'a, 'b>() -> Arg<'a, 'b> {
    Arg::with_name(MINT_DECIMALS_ARG.name)
        .long(MINT_DECIMALS_ARG.long)
        .takes_value(true)
        .value_name("MINT_DECIMALS")
        .validator(is_mint_decimals)
        .requires(SIGN_ONLY_ARG.name)
        .requires(BLOCKHASH_ARG.name)
        .help(MINT_DECIMALS_ARG.help)
}

pub trait MintArgs {
    fn mint_args(self) -> Self;
}

impl MintArgs for App<'_, '_> {
    fn mint_args(self) -> Self {
        self.arg(mint_address_arg().requires(MINT_DECIMALS_ARG.name))
            .arg(mint_decimals_arg().requires(MINT_ADDRESS_ARG.name))
    }
}

pub fn delegate_address_arg<'a, 'b>() -> Arg<'a, 'b> {
    Arg::with_name(DELEGATE_ADDRESS_ARG.name)
        .long(DELEGATE_ADDRESS_ARG.long)
        .takes_value(true)
        .value_name("DELEGATE_ADDRESS")
        .validator(is_valid_pubkey)
        .requires(SIGN_ONLY_ARG.name)
        .requires(BLOCKHASH_ARG.name)
        .help(DELEGATE_ADDRESS_ARG.help)
}

pub fn multisig_signer_arg<'a, 'b>() -> Arg<'a, 'b> {
    Arg::with_name(MULTISIG_SIGNER_ARG.name)
        .long(MULTISIG_SIGNER_ARG.long)
        .validator(is_valid_signer)
        .value_name("MULTISIG_SIGNER")
        .takes_value(true)
        .multiple(true)
        .min_values(0u64)
        .max_values(MAX_SIGNERS as u64)
        .help(MULTISIG_SIGNER_ARG.help)
}

fn is_multisig_minimum_signers(string: String) -> Result<(), String> {
    let v = u8::from_str(&string).map_err(|e| e.to_string())? as usize;
    if v < MIN_SIGNERS {
        Err(format!("must be at least {}", MIN_SIGNERS))
    } else if v > MAX_SIGNERS {
        Err(format!("must be at most {}", MAX_SIGNERS))
    } else {
        Ok(())
    }
}

pub(crate) type Error = Box<dyn std::error::Error + Send + Sync>;

type BulkSigners = Vec<Arc<dyn Signer>>;
pub(crate) type CommandResult = Result<String, Error>;

fn new_throwaway_signer() -> (Arc<dyn Signer>, Pubkey) {
    let keypair = Keypair::new();
    let pubkey = keypair.pubkey();
    (Arc::new(keypair) as Arc<dyn Signer>, pubkey)
}

fn get_signer(
    matches: &ArgMatches<'_>,
    keypair_name: &str,
    wallet_manager: &mut Option<Arc<RemoteWalletManager>>,
) -> Option<(Arc<dyn Signer>, Pubkey)> {
    matches.value_of(keypair_name).map(|path| {
        let signer =
            signer_from_path(matches, path, keypair_name, wallet_manager).unwrap_or_else(|e| {
                eprintln!("error: {}", e);
                exit(1);
            });
        let signer_pubkey = signer.pubkey();
        (Arc::from(signer), signer_pubkey)
    })
}

pub(crate) async fn check_fee_payer_balance(
    config: &Config<'_>,
    required_balance: u64,
) -> Result<(), Error> {
    let balance = config.rpc_client.get_balance(&config.fee_payer).await?;
    if balance < required_balance {
        Err(format!(
            "Fee payer, {}, has insufficient balance: {} required, {} available",
            config.fee_payer,
            lamports_to_sol(required_balance),
            lamports_to_sol(balance)
        )
        .into())
    } else {
        Ok(())
    }
}

async fn check_wallet_balance(
    config: &Config<'_>,
    wallet: &Pubkey,
    required_balance: u64,
) -> Result<(), Error> {
    let balance = config.rpc_client.get_balance(wallet).await?;
    if balance < required_balance {
        Err(format!(
            "Wallet {}, has insufficient balance: {} required, {} available",
            wallet,
            lamports_to_sol(required_balance),
            lamports_to_sol(balance)
        )
        .into())
    } else {
        Ok(())
    }
}

type SignersOf = Vec<(Arc<dyn Signer>, Pubkey)>;
pub fn signers_of(
    matches: &ArgMatches<'_>,
    name: &str,
    wallet_manager: &mut Option<Arc<RemoteWalletManager>>,
) -> Result<Option<SignersOf>, Box<dyn std::error::Error>> {
    if let Some(values) = matches.values_of(name) {
        let mut results = Vec::new();
        for (i, value) in values.enumerate() {
            let name = format!("{}-{}", name, i + 1);
            let signer = signer_from_path(matches, value, &name, wallet_manager)?;
            let signer_pubkey = signer.pubkey();
            results.push((Arc::from(signer), signer_pubkey));
        }
        Ok(Some(results))
    } else {
        Ok(None)
    }
}

#[allow(clippy::too_many_arguments)]
async fn command_create_token(
    config: &Config<'_>,
    decimals: u8,
    token: Pubkey,
    authority: Pubkey,
    enable_freeze: bool,
    memo: Option<String>,
    bulk_signers: Vec<Arc<dyn Signer>>,
) -> CommandResult {
    println_display(config, format!("Creating token {}", token));

    let minimum_balance_for_rent_exemption = if !config.sign_only {
        config
            .program_client
            .get_minimum_balance_for_rent_exemption(Mint::LEN)
            .await?
    } else {
        0
    };
    let freeze_authority_pubkey = if enable_freeze { Some(authority) } else { None };

    let mut instructions = vec![
        system_instruction::create_account(
            &config.fee_payer,
            &token,
            minimum_balance_for_rent_exemption,
            Mint::LEN as u64,
            &config.program_id,
        ),
        initialize_mint(
            &config.program_id,
            &token,
            &authority,
            freeze_authority_pubkey.as_ref(),
            decimals,
        )?,
    ];
    if let Some(text) = memo {
        instructions.push(spl_memo::build_memo(text.as_bytes(), &[&config.fee_payer]));
    }

    let tx_return = handle_tx(
        &CliSignerInfo {
            signers: bulk_signers,
        },
        config,
        false,
        minimum_balance_for_rent_exemption,
        instructions,
    )
    .await?;

    Ok(match tx_return {
        TransactionReturnData::CliSignature(cli_signature) => format_output(
            CliMint {
                address: token.to_string(),
                decimals,
                transaction_data: cli_signature,
            },
            &CommandName::CreateToken,
            config,
        ),
        TransactionReturnData::CliSignOnlyData(cli_sign_only_data) => {
            format_output(cli_sign_only_data, &CommandName::CreateToken, config)
        }
    })
}

async fn command_create_account(
    config: &Config<'_>,
    token: Pubkey,
    owner: Pubkey,
    maybe_account: Option<Pubkey>,
    bulk_signers: Vec<Arc<dyn Signer>>,
) -> CommandResult {
    let minimum_balance_for_rent_exemption = if !config.sign_only {
        config
            .program_client
            .get_minimum_balance_for_rent_exemption(Account::LEN)
            .await?
    } else {
        0
    };

    let mint_info = config.get_mint_info(&token, None).await?;
    let (account, system_account_ok, instructions) = if let Some(account) = maybe_account {
        println_display(config, format!("Creating account {}", account));
        (
            account,
            false,
            vec![
                system_instruction::create_account(
                    &config.fee_payer,
                    &account,
                    minimum_balance_for_rent_exemption,
                    Account::LEN as u64,
                    &mint_info.program_id,
                ),
                initialize_account(&mint_info.program_id, &account, &token, &owner)?,
            ],
        )
    } else {
        let account =
            get_associated_token_address_with_program_id(&owner, &token, &mint_info.program_id);
        println_display(config, format!("Creating account {}", account));
        (
            account,
            true,
            vec![create_associated_token_account(
                &config.fee_payer,
                &owner,
                &token,
                &mint_info.program_id,
            )],
        )
    };

    if !config.sign_only {
        if let Some(account_data) = config
            .rpc_client
            .get_account_with_commitment(&account, config.rpc_client.commitment())
            .await?
            .value
        {
            if !(account_data.owner == system_program::id() && system_account_ok) {
                return Err(format!("Error: Account already exists: {}", account).into());
            }
        }
    }

    let tx_return = handle_tx(
        &CliSignerInfo {
            signers: bulk_signers,
        },
        config,
        false,
        minimum_balance_for_rent_exemption,
        instructions,
    )
    .await?;

    Ok(match tx_return {
        TransactionReturnData::CliSignature(signature) => {
            config.output_format.formatted_string(&signature)
        }
        TransactionReturnData::CliSignOnlyData(sign_only_data) => {
            config.output_format.formatted_string(&sign_only_data)
        }
    })
}

async fn command_create_multisig(
    config: &Config<'_>,
    multisig: Pubkey,
    minimum_signers: u8,
    multisig_members: Vec<Pubkey>,
    bulk_signers: BulkSigners,
) -> CommandResult {
    println_display(
        config,
        format!(
            "Creating {}/{} multisig {}",
            minimum_signers,
            multisig_members.len(),
            multisig
        ),
    );

    let minimum_balance_for_rent_exemption = if !config.sign_only {
        config
            .program_client
            .get_minimum_balance_for_rent_exemption(Multisig::LEN)
            .await?
    } else {
        0
    };

    let instructions = vec![
        system_instruction::create_account(
            &config.fee_payer,
            &multisig,
            minimum_balance_for_rent_exemption,
            Multisig::LEN as u64,
            &config.program_id,
        ),
        initialize_multisig(
            &config.program_id,
            &multisig,
            multisig_members.iter().collect::<Vec<_>>().as_slice(),
            minimum_signers,
        )?,
    ];

    let tx_return = handle_tx(
        &CliSignerInfo {
            signers: bulk_signers,
        },
        config,
        false,
        minimum_balance_for_rent_exemption,
        instructions,
    )
    .await?;
    Ok(match tx_return {
        TransactionReturnData::CliSignature(signature) => {
            config.output_format.formatted_string(&signature)
        }
        TransactionReturnData::CliSignOnlyData(sign_only_data) => {
            config.output_format.formatted_string(&sign_only_data)
        }
    })
}

#[allow(clippy::too_many_arguments)]
async fn command_authorize(
    config: &Config<'_>,
    account: Pubkey,
    authority_type: AuthorityType,
    authority: Pubkey,
    new_authority: Option<Pubkey>,
    force_authorize: bool,
    bulk_signers: BulkSigners,
) -> CommandResult {
    let auth_str = match authority_type {
        AuthorityType::MintTokens => "mint authority",
        AuthorityType::FreezeAccount => "freeze authority",
        AuthorityType::AccountOwner => "owner",
        AuthorityType::CloseAccount => "close account authority",
        AuthorityType::CloseMint => "close mint authority",
        AuthorityType::TransferFeeConfig => "transfer fee authority",
        AuthorityType::WithheldWithdraw => "withdraw withheld authority",
        AuthorityType::InterestRate => "interest rate authority",
    };
    let (previous_authority, program_id) = if !config.sign_only {
        let target_account = config.rpc_client.get_account(&account).await?;
        config.check_owner(&account, &target_account.owner)?;
        let program_id = target_account.owner;
        let previous_authority = if let Ok(mint) =
            StateWithExtensionsOwned::<Mint>::unpack(target_account.data.clone())
        {
            match authority_type {
                AuthorityType::AccountOwner | AuthorityType::CloseAccount => Err(format!(
                    "Authority type `{}` not supported for SPL Token mints",
                    auth_str
                )),
                AuthorityType::MintTokens => Ok(mint.base.mint_authority),
                AuthorityType::FreezeAccount => Ok(mint.base.freeze_authority),
                AuthorityType::CloseMint => unimplemented!(),
                AuthorityType::TransferFeeConfig => unimplemented!(),
                AuthorityType::WithheldWithdraw => unimplemented!(),
                AuthorityType::InterestRate => unimplemented!(),
            }
        } else if let Ok(token_account) =
            StateWithExtensionsOwned::<Account>::unpack(target_account.data)
        {
            let check_associated_token_account = || -> Result<(), Error> {
                let maybe_associated_token_account = get_associated_token_address_with_program_id(
                    &token_account.base.owner,
                    &token_account.base.mint,
                    &program_id,
                );
                if account == maybe_associated_token_account
                    && !force_authorize
                    && Some(authority) != new_authority
                {
                    Err(format!(
                        "Error: attempting to change the `{}` of an associated token account",
                        auth_str
                    )
                    .into())
                } else {
                    Ok(())
                }
            };

            match authority_type {
                AuthorityType::MintTokens
                | AuthorityType::FreezeAccount
                | AuthorityType::CloseMint
                | AuthorityType::TransferFeeConfig
                | AuthorityType::WithheldWithdraw
                | AuthorityType::InterestRate => Err(format!(
                    "Authority type `{}` not supported for SPL Token accounts",
                    auth_str
                )),
                AuthorityType::AccountOwner => {
                    check_associated_token_account()?;
                    Ok(COption::Some(token_account.base.owner))
                }
                AuthorityType::CloseAccount => {
                    check_associated_token_account()?;
                    Ok(COption::Some(
                        token_account
                            .base
                            .close_authority
                            .unwrap_or(token_account.base.owner),
                    ))
                }
            }
        } else {
            Err("Unsupported account data format".to_string())
        }?;
        (previous_authority, program_id)
    } else {
        (COption::None, config.program_id)
    };
    println_display(
        config,
        format!(
            "Updating {}\n  Current {}: {}\n  New {}: {}",
            account,
            auth_str,
            previous_authority
                .map(|pubkey| pubkey.to_string())
                .unwrap_or_else(|| "disabled".to_string()),
            auth_str,
            new_authority
                .map(|pubkey| pubkey.to_string())
                .unwrap_or_else(|| "disabled".to_string())
        ),
    );

    let instructions = vec![set_authority(
        &program_id,
        &account,
        new_authority.as_ref(),
        authority_type,
        &authority,
        &config.multisigner_pubkeys,
    )?];
    let tx_return = handle_tx(
        &CliSignerInfo {
            signers: bulk_signers,
        },
        config,
        false,
        0,
        instructions,
    )
    .await?;
    Ok(match tx_return {
        TransactionReturnData::CliSignature(signature) => {
            config.output_format.formatted_string(&signature)
        }
        TransactionReturnData::CliSignOnlyData(sign_only_data) => {
            config.output_format.formatted_string(&sign_only_data)
        }
    })
}

async fn validate_mint(config: &Config<'_>, token: Pubkey) -> Result<Pubkey, Error> {
    let mint = config
        .rpc_client
        .get_account(&token)
        .await
        .map_err(|_| format!("Mint account not found {:?}", token))?;
    config.check_owner(&token, &mint.owner)?;
    if StateWithExtensionsOwned::<Mint>::unpack(mint.data).is_err() {
        return Err(format!("Invalid mint account {:?}", token).into());
    }
    Ok(mint.owner)
}

#[allow(clippy::too_many_arguments)]
async fn command_transfer(
    config: &Config<'_>,
    token: Pubkey,
    ui_amount: Option<f64>,
    recipient: Pubkey,
    sender: Option<Pubkey>,
    sender_owner: Pubkey,
    allow_unfunded_recipient: bool,
    fund_recipient: bool,
    mint_decimals: Option<u8>,
    recipient_is_ata_owner: bool,
    use_unchecked_instruction: bool,
    memo: Option<String>,
    bulk_signers: BulkSigners,
    no_wait: bool,
    allow_non_system_account_recipient: bool,
) -> CommandResult {
    let mint_info = config.get_mint_info(&token, mint_decimals).await?;
    let sender = if let Some(sender) = sender {
        sender
    } else {
        get_associated_token_address_with_program_id(&sender_owner, &token, &mint_info.program_id)
    };
    config.check_account(&sender, Some(token)).await?;
    let maybe_transfer_balance =
        ui_amount.map(|ui_amount| spl_token::ui_amount_to_amount(ui_amount, mint_info.decimals));
    let transfer_balance = if !config.sign_only {
        let sender_token_amount = config
            .rpc_client
            .get_token_account_balance(&sender)
            .await
            .map_err(|err| {
                format!(
                    "Error: Failed to get token balance of sender address {}: {}",
                    sender, err
                )
            })?;
        let sender_balance = sender_token_amount.amount.parse::<u64>().map_err(|err| {
            format!(
                "Token account {} balance could not be parsed: {}",
                sender, err
            )
        })?;
        let transfer_balance = maybe_transfer_balance.unwrap_or(sender_balance);
        println_display(
            config,
            format!(
                "Transfer {} tokens\n  Sender: {}\n  Recipient: {}",
                spl_token::amount_to_ui_amount(transfer_balance, mint_info.decimals),
                sender,
                recipient
            ),
        );

        if transfer_balance > sender_balance {
            return Err(format!(
                "Error: Sender has insufficient funds, current balance is {}",
                spl_token_2022::amount_to_ui_amount_string_trimmed(
                    sender_balance,
                    mint_info.decimals
                )
            )
            .into());
        }
        transfer_balance
    } else {
        maybe_transfer_balance.unwrap()
    };

    let mut instructions = vec![];

    let mut recipient_token_account = recipient;
    let mut minimum_balance_for_rent_exemption = 0;

    let recipient_is_token_account = if !config.sign_only {
        let recipient_account_info = config
            .rpc_client
            .get_account_with_commitment(&recipient, config.rpc_client.commitment())
            .await?
            .value
            .map(|account| {
                (
                    account.owner == mint_info.program_id && account.data.len() == Account::LEN,
                    account.owner == system_program::id(),
                )
            });
        if let Some((recipient_is_token_account, recipient_is_system_account)) =
            recipient_account_info
        {
            if !recipient_is_token_account
                && !recipient_is_system_account
                && !allow_non_system_account_recipient
            {
                return Err("Error: The recipient address is not owned by the System Program. \
                                     Add `--allow-non-system-account-recipient` to complete the transfer. \
                                    ".into());
            }
        } else if recipient_account_info.is_none() && !allow_unfunded_recipient {
            return Err("Error: The recipient address is not funded. \
                        Add `--allow-unfunded-recipient` to complete the transfer. \
                                   "
            .into());
        }
        recipient_account_info
            .map(|(recipient_is_token_account, _)| recipient_is_token_account)
            .unwrap_or(false)
    } else {
        !recipient_is_ata_owner
    };

    if !recipient_is_token_account {
        recipient_token_account = get_associated_token_address_with_program_id(
            &recipient,
            &mint_info.address,
            &mint_info.program_id,
        );
        println_display(
            config,
            format!(
                "  Recipient associated token account: {}",
                recipient_token_account
            ),
        );

        let needs_funding = if !config.sign_only {
            if let Some(recipient_token_account_data) = config
                .rpc_client
                .get_account_with_commitment(
                    &recipient_token_account,
                    config.rpc_client.commitment(),
                )
                .await?
                .value
            {
                if recipient_token_account_data.owner == system_program::id() {
                    true
                } else if recipient_token_account_data.owner == mint_info.program_id {
                    false
                } else {
                    return Err(
                        format!("Error: Unsupported recipient address: {}", recipient).into(),
                    );
                }
            } else {
                true
            }
        } else {
            fund_recipient
        };

        if needs_funding {
            if fund_recipient {
                if !config.sign_only {
                    minimum_balance_for_rent_exemption += config
                        .program_client
                        .get_minimum_balance_for_rent_exemption(Account::LEN)
                        .await?;
                    println_display(
                        config,
                        format!(
                            "  Funding recipient: {} ({} SOL)",
                            recipient_token_account,
                            lamports_to_sol(minimum_balance_for_rent_exemption)
                        ),
                    );
                }
                instructions.push(create_associated_token_account(
                    &config.fee_payer,
                    &recipient,
                    &mint_info.address,
                    &mint_info.program_id,
                ));
            } else {
                return Err(
                    "Error: Recipient's associated token account does not exist. \
                                    Add `--fund-recipient` to fund their account"
                        .into(),
                );
            }
        }
    }

    if use_unchecked_instruction {
        instructions.push(transfer(
            &mint_info.program_id,
            &sender,
            &recipient_token_account,
            &sender_owner,
            &config.multisigner_pubkeys,
            transfer_balance,
        )?);
    } else {
        instructions.push(transfer_checked(
            &mint_info.program_id,
            &sender,
            &mint_info.address,
            &recipient_token_account,
            &sender_owner,
            &config.multisigner_pubkeys,
            transfer_balance,
            mint_info.decimals,
        )?);
    }
    if let Some(text) = memo {
        instructions.push(spl_memo::build_memo(text.as_bytes(), &[&config.fee_payer]));
    }
    let tx_return = handle_tx(
        &CliSignerInfo {
            signers: bulk_signers,
        },
        config,
        no_wait,
        minimum_balance_for_rent_exemption,
        instructions,
    )
    .await?;
    Ok(match tx_return {
        TransactionReturnData::CliSignature(signature) => {
            config.output_format.formatted_string(&signature)
        }
        TransactionReturnData::CliSignOnlyData(sign_only_data) => {
            config.output_format.formatted_string(&sign_only_data)
        }
    })
}

#[allow(clippy::too_many_arguments)]
async fn command_burn(
    config: &Config<'_>,
    source: Pubkey,
    source_owner: Pubkey,
    ui_amount: f64,
    mint_address: Option<Pubkey>,
    mint_decimals: Option<u8>,
    use_unchecked_instruction: bool,
    memo: Option<String>,
    bulk_signers: BulkSigners,
) -> CommandResult {
    println_display(
        config,
        format!("Burn {} tokens\n  Source: {}", ui_amount, source),
    );

    let mint_address = config.check_account(&source, mint_address).await?;
    let mint_info = config.get_mint_info(&mint_address, mint_decimals).await?;
    let amount = spl_token::ui_amount_to_amount(ui_amount, mint_info.decimals);

    let mut instructions = if use_unchecked_instruction {
        vec![burn(
            &mint_info.program_id,
            &source,
            &mint_info.address,
            &source_owner,
            &config.multisigner_pubkeys,
            amount,
        )?]
    } else {
        vec![burn_checked(
            &mint_info.program_id,
            &source,
            &mint_info.address,
            &source_owner,
            &config.multisigner_pubkeys,
            amount,
            mint_info.decimals,
        )?]
    };
    if let Some(text) = memo {
        instructions.push(spl_memo::build_memo(text.as_bytes(), &[&config.fee_payer]));
    }
    let tx_return = handle_tx(
        &CliSignerInfo {
            signers: bulk_signers,
        },
        config,
        false,
        0,
        instructions,
    )
    .await?;
    Ok(match tx_return {
        TransactionReturnData::CliSignature(signature) => {
            config.output_format.formatted_string(&signature)
        }
        TransactionReturnData::CliSignOnlyData(sign_only_data) => {
            config.output_format.formatted_string(&sign_only_data)
        }
    })
}

#[allow(clippy::too_many_arguments)]
async fn command_mint(
    config: &Config<'_>,
    token: Pubkey,
    ui_amount: f64,
    recipient: Pubkey,
    mint_info: MintInfo,
    mint_authority: Pubkey,
    use_unchecked_instruction: bool,
    bulk_signers: BulkSigners,
) -> CommandResult {
    println_display(
        config,
        format!(
            "Minting {} tokens\n  Token: {}\n  Recipient: {}",
            ui_amount, token, recipient
        ),
    );

    let amount = spl_token::ui_amount_to_amount(ui_amount, mint_info.decimals);
    let instructions = if use_unchecked_instruction {
        vec![mint_to(
            &mint_info.program_id,
            &token,
            &recipient,
            &mint_authority,
            &config.multisigner_pubkeys,
            amount,
        )?]
    } else {
        vec![mint_to_checked(
            &mint_info.program_id,
            &token,
            &recipient,
            &mint_authority,
            &config.multisigner_pubkeys,
            amount,
            mint_info.decimals,
        )?]
    };
    let tx_return = handle_tx(
        &CliSignerInfo {
            signers: bulk_signers,
        },
        config,
        false,
        0,
        instructions,
    )
    .await?;
    Ok(match tx_return {
        TransactionReturnData::CliSignature(signature) => {
            config.output_format.formatted_string(&signature)
        }
        TransactionReturnData::CliSignOnlyData(sign_only_data) => {
            config.output_format.formatted_string(&sign_only_data)
        }
    })
}

async fn command_freeze(
    config: &Config<'_>,
    account: Pubkey,
    mint_address: Option<Pubkey>,
    freeze_authority: Pubkey,
    bulk_signers: BulkSigners,
) -> CommandResult {
    let mint_address = config.check_account(&account, mint_address).await?;
    let mint_info = config.get_mint_info(&mint_address, None).await?;

    println_display(
        config,
        format!(
            "Freezing account: {}\n  Token: {}",
            account, mint_info.address
        ),
    );

    let instructions = vec![freeze_account(
        &mint_info.program_id,
        &account,
        &mint_info.address,
        &freeze_authority,
        &config.multisigner_pubkeys,
    )?];
    let tx_return = handle_tx(
        &CliSignerInfo {
            signers: bulk_signers,
        },
        config,
        false,
        0,
        instructions,
    )
    .await?;
    Ok(match tx_return {
        TransactionReturnData::CliSignature(signature) => {
            config.output_format.formatted_string(&signature)
        }
        TransactionReturnData::CliSignOnlyData(sign_only_data) => {
            config.output_format.formatted_string(&sign_only_data)
        }
    })
}

async fn command_thaw(
    config: &Config<'_>,
    account: Pubkey,
    mint_address: Option<Pubkey>,
    freeze_authority: Pubkey,
    bulk_signers: BulkSigners,
) -> CommandResult {
    let mint_address = config.check_account(&account, mint_address).await?;
    let mint_info = config.get_mint_info(&mint_address, None).await?;

    println_display(
        config,
        format!(
            "Thawing account: {}\n  Token: {}",
            account, mint_info.address
        ),
    );

    let instructions = vec![thaw_account(
        &mint_info.program_id,
        &account,
        &mint_info.address,
        &freeze_authority,
        &config.multisigner_pubkeys,
    )?];
    let tx_return = handle_tx(
        &CliSignerInfo {
            signers: bulk_signers,
        },
        config,
        false,
        0,
        instructions,
    )
    .await?;
    Ok(match tx_return {
        TransactionReturnData::CliSignature(signature) => {
            config.output_format.formatted_string(&signature)
        }
        TransactionReturnData::CliSignOnlyData(sign_only_data) => {
            config.output_format.formatted_string(&sign_only_data)
        }
    })
}

fn native_mint(program_id: &Pubkey) -> Result<Pubkey, Error> {
    if program_id == &spl_token_2022::id() {
        Ok(spl_token_2022::native_mint::id())
    } else if program_id == &spl_token::id() {
        Ok(spl_token::native_mint::id())
    } else {
        Err(format!("Error: unknown token program id {}", program_id).into())
    }
}

async fn command_wrap(
    config: &Config<'_>,
    sol: f64,
    wallet_address: Pubkey,
    wrapped_sol_account: Option<Pubkey>,
    bulk_signers: BulkSigners,
) -> CommandResult {
    let lamports = sol_to_lamports(sol);

    let native_mint = native_mint(&config.program_id)?;
    let instructions = if let Some(wrapped_sol_account) = wrapped_sol_account {
        println_display(
            config,
            format!("Wrapping {} SOL into {}", sol, wrapped_sol_account),
        );
        vec![
            system_instruction::create_account(
                &wallet_address,
                &wrapped_sol_account,
                lamports,
                Account::LEN as u64,
                &config.program_id,
            ),
            initialize_account(
                &config.program_id,
                &wrapped_sol_account,
                &native_mint,
                &wallet_address,
            )?,
        ]
    } else {
        let account = get_associated_token_address_with_program_id(
            &wallet_address,
            &native_mint,
            &config.program_id,
        );

        if !config.sign_only {
            if let Some(account_data) = config
                .rpc_client
                .get_account_with_commitment(&account, config.rpc_client.commitment())
                .await?
                .value
            {
                if account_data.owner != system_program::id() {
                    return Err(format!("Error: Account already exists: {}", account).into());
                }
            }
        }

        println_display(config, format!("Wrapping {} SOL into {}", sol, account));
        vec![
            system_instruction::transfer(&wallet_address, &account, lamports),
            create_associated_token_account(
                &config.fee_payer,
                &wallet_address,
                &native_mint,
                &config.program_id,
            ),
        ]
    };
    if !config.sign_only {
        check_wallet_balance(config, &wallet_address, lamports).await?;
    }
    let tx_return = handle_tx(
        &CliSignerInfo {
            signers: bulk_signers,
        },
        config,
        false,
        0,
        instructions,
    )
    .await?;
    Ok(match tx_return {
        TransactionReturnData::CliSignature(signature) => {
            config.output_format.formatted_string(&signature)
        }
        TransactionReturnData::CliSignOnlyData(sign_only_data) => {
            config.output_format.formatted_string(&sign_only_data)
        }
    })
}

async fn command_unwrap(
    config: &Config<'_>,
    wallet_address: Pubkey,
    address: Option<Pubkey>,
    bulk_signers: BulkSigners,
) -> CommandResult {
    let use_associated_account = address.is_none();
    let native_mint = native_mint(&config.program_id)?;
    let address = address.unwrap_or_else(|| {
        get_associated_token_address_with_program_id(
            &wallet_address,
            &native_mint,
            &config.program_id,
        )
    });
    println_display(config, format!("Unwrapping {}", address));
    if !config.sign_only {
        let lamports = config.rpc_client.get_balance(&address).await?;
        if lamports == 0 {
            if use_associated_account {
                return Err("No wrapped SOL in associated account; did you mean to specify an auxiliary address?".to_string().into());
            } else {
                return Err(format!("No wrapped SOL in {}", address).into());
            }
        }
        println_display(
            config,
            format!("  Amount: {} SOL", lamports_to_sol(lamports)),
        );
    }
    println_display(config, format!("  Recipient: {}", &wallet_address));

    let instructions = vec![close_account(
        &config.program_id,
        &address,
        &wallet_address,
        &wallet_address,
        &config.multisigner_pubkeys,
    )?];
    let tx_return = handle_tx(
        &CliSignerInfo {
            signers: bulk_signers,
        },
        config,
        false,
        0,
        instructions,
    )
    .await?;
    Ok(match tx_return {
        TransactionReturnData::CliSignature(signature) => {
            config.output_format.formatted_string(&signature)
        }
        TransactionReturnData::CliSignOnlyData(sign_only_data) => {
            config.output_format.formatted_string(&sign_only_data)
        }
    })
}

#[allow(clippy::too_many_arguments)]
async fn command_approve(
    config: &Config<'_>,
    account: Pubkey,
    owner: Pubkey,
    ui_amount: f64,
    delegate: Pubkey,
    mint_address: Option<Pubkey>,
    mint_decimals: Option<u8>,
    use_unchecked_instruction: bool,
    bulk_signers: BulkSigners,
) -> CommandResult {
    println_display(
        config,
        format!(
            "Approve {} tokens\n  Account: {}\n  Delegate: {}",
            ui_amount, account, delegate
        ),
    );

    let mint_address = config.check_account(&account, mint_address).await?;
    let mint_info = config.get_mint_info(&mint_address, mint_decimals).await?;
    let amount = spl_token::ui_amount_to_amount(ui_amount, mint_info.decimals);

    let instructions = if use_unchecked_instruction {
        vec![approve(
            &mint_info.program_id,
            &account,
            &delegate,
            &owner,
            &config.multisigner_pubkeys,
            amount,
        )?]
    } else {
        vec![approve_checked(
            &mint_info.program_id,
            &account,
            &mint_info.address,
            &delegate,
            &owner,
            &config.multisigner_pubkeys,
            amount,
            mint_info.decimals,
        )?]
    };
    let tx_return = handle_tx(
        &CliSignerInfo {
            signers: bulk_signers,
        },
        config,
        false,
        0,
        instructions,
    )
    .await?;
    Ok(match tx_return {
        TransactionReturnData::CliSignature(signature) => {
            config.output_format.formatted_string(&signature)
        }
        TransactionReturnData::CliSignOnlyData(sign_only_data) => {
            config.output_format.formatted_string(&sign_only_data)
        }
    })
}

async fn command_revoke(
    config: &Config<'_>,
    account: Pubkey,
    owner: Pubkey,
    delegate: Option<Pubkey>,
    bulk_signers: BulkSigners,
) -> CommandResult {
    let (delegate, program_id) = if !config.sign_only {
        let source_account = config.rpc_client.get_account(&account).await?;
        let source_state = StateWithExtensionsOwned::<Account>::unpack(source_account.data)
            .map_err(|_| format!("Could not deserialize token account {}", account))?;

        let delegate = if let COption::Some(delegate) = source_state.base.delegate {
            Some(delegate)
        } else {
            None
        };

        config.check_owner(&account, &source_account.owner)?;
        (delegate, source_account.owner)
    } else {
        (delegate, config.program_id)
    };

    if let Some(delegate) = delegate {
        println_display(
            config,
            format!(
                "Revoking approval\n  Account: {}\n  Delegate: {}",
                account, delegate
            ),
        );
    } else {
        return Err(format!("No delegate on account {}", account).into());
    }

    let instructions = vec![revoke(
        &program_id,
        &account,
        &owner,
        &config.multisigner_pubkeys,
    )?];
    let tx_return = handle_tx(
        &CliSignerInfo {
            signers: bulk_signers,
        },
        config,
        false,
        0,
        instructions,
    )
    .await?;
    Ok(match tx_return {
        TransactionReturnData::CliSignature(signature) => {
            config.output_format.formatted_string(&signature)
        }
        TransactionReturnData::CliSignOnlyData(sign_only_data) => {
            config.output_format.formatted_string(&sign_only_data)
        }
    })
}

async fn command_close(
    config: &Config<'_>,
    account: Pubkey,
    close_authority: Pubkey,
    recipient: Pubkey,
    bulk_signers: BulkSigners,
) -> CommandResult {
    let (is_recipient_wrapped, program_id) = if config.sign_only {
        (false, config.program_id)
    } else {
        let source_account = config.rpc_client.get_account(&account).await?;
        let source_state = StateWithExtensionsOwned::<Account>::unpack(source_account.data)
            .map_err(|_| format!("Could not deserialize token account {}", account))?;
        let source_amount = source_state.base.amount;

        if !source_state.base.is_native() && source_amount > 0 {
            return Err(format!(
                "Account {} still has {} tokens; empty the account in order to close it.",
                account, source_amount,
            )
            .into());
        }
        config.check_owner(&account, &source_account.owner)?;

        let recipient_account = config.rpc_client.get_token_account(&recipient).await?;
        let is_recipient_wrapped = recipient_account.map(|x| x.is_native).unwrap_or(false);
        (is_recipient_wrapped, source_account.owner)
    };

    let mut instructions = vec![close_account(
        &program_id,
        &account,
        &recipient,
        &close_authority,
        &config.multisigner_pubkeys,
    )?];

    if is_recipient_wrapped {
        instructions.push(sync_native(&program_id, &recipient)?);
    }

    let tx_return = handle_tx(
        &CliSignerInfo {
            signers: bulk_signers,
        },
        config,
        false,
        0,
        instructions,
    )
    .await?;
    Ok(match tx_return {
        TransactionReturnData::CliSignature(signature) => {
            config.output_format.formatted_string(&signature)
        }
        TransactionReturnData::CliSignOnlyData(sign_only_data) => {
            config.output_format.formatted_string(&sign_only_data)
        }
    })
}

async fn command_balance(config: &Config<'_>, address: Pubkey) -> CommandResult {
    let balance = config
        .rpc_client
        .get_token_account_balance(&address)
        .await
        .map_err(|_| format!("Could not find token account {}", address))?;
    let cli_token_amount = CliTokenAmount { amount: balance };
    Ok(config.output_format.formatted_string(&cli_token_amount))
}

async fn command_supply(config: &Config<'_>, address: Pubkey) -> CommandResult {
    let supply = config.rpc_client.get_token_supply(&address).await?;
    let cli_token_amount = CliTokenAmount { amount: supply };
    Ok(config.output_format.formatted_string(&cli_token_amount))
}

async fn command_accounts(
    config: &Config<'_>,
    token: Option<Pubkey>,
    owner: Pubkey,
) -> CommandResult {
    let program_id = if let Some(token) = token {
        validate_mint(config, token).await?
    } else {
        config.program_id
    };
    let accounts = config
        .rpc_client
        .get_token_accounts_by_owner(
            &owner,
            match token {
                Some(token) => TokenAccountsFilter::Mint(token),
                None => TokenAccountsFilter::ProgramId(program_id),
            },
        )
        .await?;
    if accounts.is_empty() {
        println!("None");
        return Ok("".to_string());
    }

    let (mint_accounts, unsupported_accounts, max_len_balance, includes_aux) =
        sort_and_parse_token_accounts(&owner, accounts, &program_id);
    let aux_len = if includes_aux { 10 } else { 0 };

    let cli_token_accounts = CliTokenAccounts {
        accounts: mint_accounts
            .into_iter()
            .map(|(_mint, accounts_list)| accounts_list)
            .collect(),
        unsupported_accounts,
        max_len_balance,
        aux_len,
        token_is_some: token.is_some(),
    };
    Ok(config.output_format.formatted_string(&cli_token_accounts))
}

async fn command_address(
    config: &Config<'_>,
    token: Option<Pubkey>,
    owner: Pubkey,
) -> CommandResult {
    let mut cli_address = CliWalletAddress {
        wallet_address: owner.to_string(),
        ..CliWalletAddress::default()
    };
    if let Some(token) = token {
        let program_id = validate_mint(config, token).await?;
        let associated_token_address =
            get_associated_token_address_with_program_id(&owner, &token, &program_id);
        cli_address.associated_token_address = Some(associated_token_address.to_string());
    }
    Ok(config.output_format.formatted_string(&cli_address))
}

async fn command_account_info(config: &Config<'_>, address: Pubkey) -> CommandResult {
    let account = config
        .rpc_client
        .get_token_account(&address)
        .await
        .map_err(|_| format!("Could not find token account {}", address))?
        .unwrap();
    let mint = Pubkey::from_str(&account.mint).unwrap();
    let owner = Pubkey::from_str(&account.owner).unwrap();
    let program_id = config.rpc_client.get_account(&address).await?.owner;
    let is_associated =
        get_associated_token_address_with_program_id(&owner, &mint, &program_id) == address;
    let cli_token_account = CliTokenAccount {
        address: address.to_string(),
        is_associated,
        account,
    };
    Ok(config.output_format.formatted_string(&cli_token_account))
}

async fn get_multisig(config: &Config<'_>, address: &Pubkey) -> Result<Multisig, Error> {
    let account = config.rpc_client.get_account(address).await?;
    Multisig::unpack(&account.data).map_err(|e| e.into())
}

async fn command_multisig(config: &Config<'_>, address: Pubkey) -> CommandResult {
    let multisig = get_multisig(config, &address).await?;
    let n = multisig.n as usize;
    assert!(n <= multisig.signers.len());
    let cli_multisig = CliMultisig {
        address: address.to_string(),
        m: multisig.m,
        n: multisig.n,
        signers: multisig
            .signers
            .iter()
            .enumerate()
            .filter_map(|(i, signer)| {
                if i < n {
                    Some(signer.to_string())
                } else {
                    None
                }
            })
            .collect(),
    };
    Ok(config.output_format.formatted_string(&cli_multisig))
}

async fn command_gc(
    config: &Config<'_>,
    owner: Pubkey,
    close_empty_associated_accounts: bool,
    bulk_signers: BulkSigners,
) -> CommandResult {
    println_display(
        config,
        format!(
            "Fetching token accounts associated with program {}",
            config.program_id
        ),
    );
    let accounts = config
        .rpc_client
        .get_token_accounts_by_owner(&owner, TokenAccountsFilter::ProgramId(config.program_id))
        .await?;
    if accounts.is_empty() {
        println_display(config, "Nothing to do".to_string());
        return Ok("".to_string());
    }

    let minimum_balance_for_rent_exemption = if !config.sign_only {
        config
            .program_client
            .get_minimum_balance_for_rent_exemption(Account::LEN)
            .await?
    } else {
        0
    };

    let mut accounts_by_token = HashMap::new();

    for keyed_account in accounts {
        if let UiAccountData::Json(parsed_account) = keyed_account.account.data {
            if is_supported_program(&parsed_account.program) {
                if let Ok(TokenAccountType::Account(ui_token_account)) =
                    serde_json::from_value(parsed_account.parsed)
                {
                    let frozen = ui_token_account.state == UiAccountState::Frozen;

                    let token = ui_token_account
                        .mint
                        .parse::<Pubkey>()
                        .unwrap_or_else(|err| panic!("Invalid mint: {}", err));
                    let token_account = keyed_account
                        .pubkey
                        .parse::<Pubkey>()
                        .unwrap_or_else(|err| panic!("Invalid token account: {}", err));
                    let token_amount = ui_token_account
                        .token_amount
                        .amount
                        .parse::<u64>()
                        .unwrap_or_else(|err| panic!("Invalid token amount: {}", err));

                    let close_authority = ui_token_account.close_authority.map_or(owner, |s| {
                        s.parse::<Pubkey>()
                            .unwrap_or_else(|err| panic!("Invalid close authority: {}", err))
                    });

                    let entry = accounts_by_token.entry(token).or_insert_with(HashMap::new);
                    entry.insert(
                        token_account,
                        (
                            token_amount,
                            ui_token_account.token_amount.decimals,
                            frozen,
                            close_authority,
                        ),
                    );
                }
            }
        }
    }

    let mut instructions = vec![];
    let mut lamports_needed = 0;

    for (token, accounts) in accounts_by_token.into_iter() {
        println_display(config, format!("Processing token: {}", token));
        let associated_token_account =
            get_associated_token_address_with_program_id(&owner, &token, &config.program_id);
        let total_balance: u64 = accounts.values().map(|account| account.0).sum();

        if total_balance > 0 && !accounts.contains_key(&associated_token_account) {
            // Create the associated token account
            instructions.push(vec![create_associated_token_account(
                &config.fee_payer,
                &owner,
                &token,
                &config.program_id,
            )]);
            lamports_needed += minimum_balance_for_rent_exemption;
        }

        for (address, (amount, decimals, frozen, close_authority)) in accounts {
            match (
                address == associated_token_account,
                close_empty_associated_accounts,
                total_balance > 0,
            ) {
                (true, _, true) => continue, // don't ever close associated token account with amount
                (true, false, _) => continue, // don't close associated token account if close_empty_associated_accounts isn't set
                (true, true, false) => println_display(
                    config,
                    format!("Closing Account {}", associated_token_account),
                ),
                _ => {}
            }

            if frozen {
                // leave frozen accounts alone
                continue;
            }

            let mut account_instructions = vec![];

            // Sanity check!
            // we shouldn't ever be here, but if we are here, abort!
            assert!(amount == 0 || address != associated_token_account);

            if amount > 0 {
                // Transfer the account balance into the associated token account
                account_instructions.push(transfer_checked(
                    &config.program_id,
                    &address,
                    &token,
                    &associated_token_account,
                    &owner,
                    &config.multisigner_pubkeys,
                    amount,
                    decimals,
                )?);
            }
            // Close the account if config.owner is able to
            if close_authority == owner {
                account_instructions.push(close_account(
                    &config.program_id,
                    &address,
                    &owner,
                    &owner,
                    &config.multisigner_pubkeys,
                )?);
            }

            if !account_instructions.is_empty() {
                instructions.push(account_instructions);
            }
        }
    }

    let cli_signer_info = CliSignerInfo {
        signers: bulk_signers,
    };

    let mut result = String::from("");
    for tx_instructions in instructions {
        let tx_return = handle_tx(
            &cli_signer_info,
            config,
            false,
            lamports_needed,
            tx_instructions,
        )
        .await?;
        result += &match tx_return {
            TransactionReturnData::CliSignature(signature) => {
                config.output_format.formatted_string(&signature)
            }
            TransactionReturnData::CliSignOnlyData(sign_only_data) => {
                config.output_format.formatted_string(&sign_only_data)
            }
        };
        result += "\n";
    }
    Ok(result)
}

async fn command_sync_native(
    native_account_address: Pubkey,
    bulk_signers: Vec<Arc<dyn Signer>>,
    config: &Config<'_>,
) -> CommandResult {
    let program_id = if config.sign_only {
        config.program_id
    } else {
        config
            .rpc_client
            .get_account(&native_account_address)
            .await
            .map_err(|err| {
                format!(
                    "Token account {} does not exist: {}",
                    native_account_address, err
                )
            })?
            .owner
    };

    let tx_return = handle_tx(
        &CliSignerInfo {
            signers: bulk_signers,
        },
        config,
        false,
        0,
        vec![sync_native(&program_id, &native_account_address)?],
    )
    .await?;
    Ok(match tx_return {
        TransactionReturnData::CliSignature(signature) => {
            config.output_format.formatted_string(&signature)
        }
        TransactionReturnData::CliSignOnlyData(sign_only_data) => {
            config.output_format.formatted_string(&sign_only_data)
        }
    })
}

struct SignOnlyNeedsFullMintSpec {}
impl offline::ArgsConfig for SignOnlyNeedsFullMintSpec {
    fn sign_only_arg<'a, 'b>(&self, arg: Arg<'a, 'b>) -> Arg<'a, 'b> {
        arg.requires_all(&[MINT_ADDRESS_ARG.name, MINT_DECIMALS_ARG.name])
    }
}

struct SignOnlyNeedsMintDecimals {}
impl offline::ArgsConfig for SignOnlyNeedsMintDecimals {
    fn sign_only_arg<'a, 'b>(&self, arg: Arg<'a, 'b>) -> Arg<'a, 'b> {
        arg.requires_all(&[MINT_DECIMALS_ARG.name])
    }
}

struct SignOnlyNeedsMintAddress {}
impl offline::ArgsConfig for SignOnlyNeedsMintAddress {
    fn sign_only_arg<'a, 'b>(&self, arg: Arg<'a, 'b>) -> Arg<'a, 'b> {
        arg.requires_all(&[MINT_ADDRESS_ARG.name])
    }
}

struct SignOnlyNeedsDelegateAddress {}
impl offline::ArgsConfig for SignOnlyNeedsDelegateAddress {
    fn sign_only_arg<'a, 'b>(&self, arg: Arg<'a, 'b>) -> Arg<'a, 'b> {
        arg.requires_all(&[DELEGATE_ADDRESS_ARG.name])
    }
}

fn minimum_signers_help_string() -> String {
    format!(
        "The minimum number of signers required to allow the operation. [{} <= M <= N]",
        MIN_SIGNERS
    )
}

fn multisig_member_help_string() -> String {
    format!(
        "The public keys for each of the N signing members of this account. [{} <= N <= {}]",
        MIN_SIGNERS, MAX_SIGNERS
    )
}

fn app<'a, 'b>(
    default_decimals: &'a str,
    default_program_id: &'a str,
    minimum_signers_help: &'b str,
    multisig_member_help: &'b str,
) -> App<'a, 'b> {
    App::new(crate_name!())
        .about(crate_description!())
        .version(crate_version!())
        .setting(AppSettings::SubcommandRequiredElseHelp)
        .arg(
            Arg::with_name("config_file")
                .short("C")
                .long("config")
                .value_name("PATH")
                .takes_value(true)
                .global(true)
                .help("Configuration file to use"),
        )
        .arg(
            Arg::with_name("verbose")
                .short("v")
                .long("verbose")
                .takes_value(false)
                .global(true)
                .help("Show additional information"),
        )
        .arg(
            Arg::with_name("output_format")
                .long("output")
                .value_name("FORMAT")
                .global(true)
                .takes_value(true)
                .possible_values(&["json", "json-compact"])
                .help("Return information in specified output format"),
        )
        .arg(
            Arg::with_name("program_id")
                .short("p")
                .long("program-id")
                .value_name("ADDRESS")
                .takes_value(true)
                .global(true)
                .default_value(default_program_id)
                .validator(is_valid_pubkey)
                .help("SPL Token program id"),
        )
        .arg(
            Arg::with_name("json_rpc_url")
                .short("u")
                .long("url")
                .value_name("URL_OR_MONIKER")
                .takes_value(true)
                .global(true)
                .validator(is_url_or_moniker)
                .help(
                    "URL for Solana's JSON RPC or moniker (or their first letter): \
                       [mainnet-beta, testnet, devnet, localhost] \
                    Default from the configuration file."
                ),
        )
        .arg(fee_payer_arg().global(true))
        .arg(
            Arg::with_name("use_unchecked_instruction")
                .long("use-unchecked-instruction")
                .takes_value(false)
                .global(true)
                .hidden(true)
                .help("Use unchecked instruction if appropriate. Supports transfer, burn, mint, and approve."),
        )
        .bench_subcommand()
        .subcommand(SubCommand::with_name(CommandName::CreateToken.into()).about("Create a new token")
                .arg(
                    Arg::with_name("token_keypair")
                        .value_name("TOKEN_KEYPAIR")
                        .validator(is_valid_signer)
                        .takes_value(true)
                        .index(1)
                        .help(
                            "Specify the token keypair. \
                             This may be a keypair file or the ASK keyword. \
                             [default: randomly generated keypair]"
                        ),
                )
                .arg(
                    Arg::with_name("mint_authority")
                        .long("mint-authority")
                        .alias("owner")
                        .value_name("ADDRESS")
                        .validator(is_valid_pubkey)
                        .takes_value(true)
                        .help(
                            "Specify the mint authority address. \
                             Defaults to the client keypair address."
                        ),
                )
                .arg(
                    Arg::with_name("decimals")
                        .long("decimals")
                        .validator(is_mint_decimals)
                        .value_name("DECIMALS")
                        .takes_value(true)
                        .default_value(default_decimals)
                        .help("Number of base 10 digits to the right of the decimal place"),
                )
                .arg(
                    Arg::with_name("enable_freeze")
                        .long("enable-freeze")
                        .takes_value(false)
                        .help(
                            "Enable the mint authority to freeze associated token accounts."
                        ),
                )
                .nonce_args(true)
                .arg(memo_arg())
                .offline_args(),
        )
        .subcommand(
            SubCommand::with_name(CommandName::CreateAccount.into())
                .about("Create a new token account")
                .arg(
                    Arg::with_name("token")
                        .validator(is_valid_pubkey)
                        .value_name("TOKEN_ADDRESS")
                        .takes_value(true)
                        .index(1)
                        .required(true)
                        .help("The token that the account will hold"),
                )
                .arg(
                    Arg::with_name("account_keypair")
                        .value_name("ACCOUNT_KEYPAIR")
                        .validator(is_valid_signer)
                        .takes_value(true)
                        .index(2)
                        .help(
                            "Specify the account keypair. \
                             This may be a keypair file or the ASK keyword. \
                             [default: associated token account for --owner]"
                        ),
                )
                .arg(owner_address_arg())
                .nonce_args(true)
                .offline_args(),
        )
        .subcommand(
            SubCommand::with_name(CommandName::CreateMultisig.into())
                .about("Create a new account describing an M:N multisignature")
                .arg(
                    Arg::with_name("minimum_signers")
                        .value_name("MINIMUM_SIGNERS")
                        .validator(is_multisig_minimum_signers)
                        .takes_value(true)
                        .index(1)
                        .required(true)
                        .help(minimum_signers_help),
                )
                .arg(
                    Arg::with_name("multisig_member")
                        .value_name("MULTISIG_MEMBER_PUBKEY")
                        .validator(is_valid_pubkey)
                        .takes_value(true)
                        .index(2)
                        .required(true)
                        .min_values(MIN_SIGNERS as u64)
                        .max_values(MAX_SIGNERS as u64)
                        .help(multisig_member_help),
                )
                .arg(
                    Arg::with_name("address_keypair")
                        .long("address-keypair")
                        .value_name("ADDRESS_KEYPAIR")
                        .validator(is_valid_signer)
                        .takes_value(true)
                        .help(
                            "Specify the address keypair. \
                             This may be a keypair file or the ASK keyword. \
                             [default: randomly generated keypair]"
                        ),
                )
                .nonce_args(true)
                .offline_args(),
        )
        .subcommand(
            SubCommand::with_name(CommandName::Authorize.into())
                .about("Authorize a new signing keypair to a token or token account")
                .arg(
                    Arg::with_name("address")
                        .validator(is_valid_pubkey)
                        .value_name("TOKEN_ADDRESS")
                        .takes_value(true)
                        .index(1)
                        .required(true)
                        .help("The address of the token account"),
                )
                .arg(
                    Arg::with_name("authority_type")
                        .value_name("AUTHORITY_TYPE")
                        .takes_value(true)
                        .possible_values(&[
                            "mint", "freeze", "owner", "close",
                            "close-mint", "transfer-fee-config", "withheld-withdraw",
                            "interest-rate",
                        ])
                        .index(2)
                        .required(true)
                        .help("The new authority type. \
                            Token mints support `mint` and `freeze` authorities;\
                            Token accounts support `owner` and `close` authorities."),
                )
                .arg(
                    Arg::with_name("new_authority")
                        .validator(is_valid_pubkey)
                        .value_name("AUTHORITY_ADDRESS")
                        .takes_value(true)
                        .index(3)
                        .required_unless("disable")
                        .help("The address of the new authority"),
                )
                .arg(
                    Arg::with_name("authority")
                        .long("authority")
                        .alias("owner")
                        .value_name("KEYPAIR")
                        .validator(is_valid_signer)
                        .takes_value(true)
                        .help(
                            "Specify the current authority keypair. \
                             Defaults to the client keypair."
                        ),
                )
                .arg(
                    Arg::with_name("disable")
                        .long("disable")
                        .takes_value(false)
                        .conflicts_with("new_authority")
                        .help("Disable mint, freeze, or close functionality by setting authority to None.")
                )
                .arg(
                    Arg::with_name("force")
                        .long("force")
                        .hidden(true)
                        .help("Force re-authorize the wallet's associate token account. Don't use this flag"),
                )
                .arg(multisig_signer_arg())
                .nonce_args(true)
                .offline_args(),
        )
        .subcommand(
            SubCommand::with_name(CommandName::Transfer.into())
                .about("Transfer tokens between accounts")
                .arg(
                    Arg::with_name("token")
                        .validator(is_valid_pubkey)
                        .value_name("TOKEN_ADDRESS")
                        .takes_value(true)
                        .index(1)
                        .required(true)
                        .help("Token to transfer"),
                )
                .arg(
                    Arg::with_name("amount")
                        .validator(is_amount_or_all)
                        .value_name("TOKEN_AMOUNT")
                        .takes_value(true)
                        .index(2)
                        .required(true)
                        .help("Amount to send, in tokens; accepts keyword ALL"),
                )
                .arg(
                    Arg::with_name("recipient")
                        .validator(is_valid_pubkey)
                        .value_name("RECIPIENT_ADDRESS or RECIPIENT_TOKEN_ACCOUNT_ADDRESS")
                        .takes_value(true)
                        .index(3)
                        .required(true)
                        .help("If a token account address is provided, use it as the recipient. \
                               Otherwise assume the recipient address is a user wallet and transfer to \
                               the associated token account")
                )
                .arg(
                    Arg::with_name("from")
                        .validator(is_valid_pubkey)
                        .value_name("SENDER_TOKEN_ACCOUNT_ADDRESS")
                        .takes_value(true)
                        .long("from")
                        .help("Specify the sending token account \
                            [default: owner's associated token account]")
                )
                .arg(owner_keypair_arg_with_value_name("SENDER_TOKEN_OWNER_KEYPAIR")
                        .help(
                            "Specify the owner of the sending token account. \
                            This may be a keypair file, the ASK keyword. \
                            Defaults to the client keypair.",
                        ),
                )
                .arg(
                    Arg::with_name("allow_unfunded_recipient")
                        .long("allow-unfunded-recipient")
                        .takes_value(false)
                        .help("Complete the transfer even if the recipient address is not funded")
                )
                .arg(
                    Arg::with_name("allow_empty_recipient")
                        .long("allow-empty-recipient")
                        .takes_value(false)
                        .hidden(true) // Deprecated, use --allow-unfunded-recipient instead
                )
                .arg(
                    Arg::with_name("fund_recipient")
                        .long("fund-recipient")
                        .takes_value(false)
                        .help("Create the associated token account for the recipient if doesn't already exist")
                )
                .arg(
                    Arg::with_name("no_wait")
                        .long("no-wait")
                        .takes_value(false)
                        .help("Return signature immediately after submitting the transaction, instead of waiting for confirmations"),
                )
                .arg(
                    Arg::with_name("allow_non_system_account_recipient")
                        .long("allow-non-system-account-recipient")
                        .takes_value(false)
                        .help("Send tokens to the recipient even if the recipient is not a wallet owned by System Program."),
                )
                .arg(
                    Arg::with_name("recipient_is_ata_owner")
                        .long("recipient-is-ata-owner")
                        .takes_value(false)
                        .requires("sign_only")
                        .help("In sign-only mode, specifies that the recipient is the owner of the associated token account rather than an actual token account"),
                )
                .arg(multisig_signer_arg())
                .arg(mint_decimals_arg())
                .nonce_args(true)
                .arg(memo_arg())
                .offline_args_config(&SignOnlyNeedsMintDecimals{}),
        )
        .subcommand(
            SubCommand::with_name(CommandName::Burn.into())
                .about("Burn tokens from an account")
                .arg(
                    Arg::with_name("source")
                        .validator(is_valid_pubkey)
                        .value_name("SOURCE_TOKEN_ACCOUNT_ADDRESS")
                        .takes_value(true)
                        .index(1)
                        .required(true)
                        .help("The token account address to burn from"),
                )
                .arg(
                    Arg::with_name("amount")
                        .validator(is_amount)
                        .value_name("TOKEN_AMOUNT")
                        .takes_value(true)
                        .index(2)
                        .required(true)
                        .help("Amount to burn, in tokens"),
                )
                .arg(owner_keypair_arg_with_value_name("SOURCE_TOKEN_OWNER_KEYPAIR")
                        .help(
                            "Specify the source token owner account. \
                            This may be a keypair file, the ASK keyword. \
                            Defaults to the client keypair.",
                        ),
                )
                .arg(multisig_signer_arg())
                .mint_args()
                .nonce_args(true)
                .arg(memo_arg())
                .offline_args_config(&SignOnlyNeedsFullMintSpec{}),
        )
        .subcommand(
            SubCommand::with_name(CommandName::Mint.into())
                .about("Mint new tokens")
                .arg(
                    Arg::with_name("token")
                        .validator(is_valid_pubkey)
                        .value_name("TOKEN_ADDRESS")
                        .takes_value(true)
                        .index(1)
                        .required(true)
                        .help("The token to mint"),
                )
                .arg(
                    Arg::with_name("amount")
                        .validator(is_amount)
                        .value_name("TOKEN_AMOUNT")
                        .takes_value(true)
                        .index(2)
                        .required(true)
                        .help("Amount to mint, in tokens"),
                )
                .arg(
                    Arg::with_name("recipient")
                        .validator(is_valid_pubkey)
                        .value_name("RECIPIENT_TOKEN_ACCOUNT_ADDRESS")
                        .takes_value(true)
                        .index(3)
                        .help("The token account address of recipient [default: associated token account for --owner]"),
                )
                .arg(
                    Arg::with_name("mint_authority")
                        .long("mint-authority")
                        .alias("owner")
                        .value_name("KEYPAIR")
                        .validator(is_valid_signer)
                        .takes_value(true)
                        .help(
                            "Specify the mint authority keypair. \
                             This may be a keypair file or the ASK keyword. \
                             Defaults to the client keypair."
                        ),
                )
                .arg(mint_decimals_arg())
                .arg(multisig_signer_arg())
                .nonce_args(true)
                .offline_args_config(&SignOnlyNeedsMintDecimals{}),
        )
        .subcommand(
            SubCommand::with_name(CommandName::Freeze.into())
                .about("Freeze a token account")
                .arg(
                    Arg::with_name("account")
                        .validator(is_valid_pubkey)
                        .value_name("TOKEN_ACCOUNT_ADDRESS")
                        .takes_value(true)
                        .index(1)
                        .required(true)
                        .help("The address of the token account to freeze"),
                )
                .arg(
                    Arg::with_name("freeze_authority")
                        .long("freeze-authority")
                        .alias("owner")
                        .value_name("KEYPAIR")
                        .validator(is_valid_signer)
                        .takes_value(true)
                        .help(
                            "Specify the freeze authority keypair. \
                             This may be a keypair file or the ASK keyword. \
                             Defaults to the client keypair."
                        ),
                )
                .arg(mint_address_arg())
                .arg(multisig_signer_arg())
                .nonce_args(true)
                .offline_args_config(&SignOnlyNeedsMintAddress{}),
        )
        .subcommand(
            SubCommand::with_name(CommandName::Thaw.into())
                .about("Thaw a token account")
                .arg(
                    Arg::with_name("account")
                        .validator(is_valid_pubkey)
                        .value_name("TOKEN_ACCOUNT_ADDRESS")
                        .takes_value(true)
                        .index(1)
                        .required(true)
                        .help("The address of the token account to thaw"),
                )
                .arg(
                    Arg::with_name("freeze_authority")
                        .long("freeze-authority")
                        .alias("owner")
                        .value_name("KEYPAIR")
                        .validator(is_valid_signer)
                        .takes_value(true)
                        .help(
                            "Specify the freeze authority keypair. \
                             This may be a keypair file or the ASK keyword. \
                             Defaults to the client keypair."
                        ),
                )
                .arg(mint_address_arg())
                .arg(multisig_signer_arg())
                .nonce_args(true)
                .offline_args_config(&SignOnlyNeedsMintAddress{}),
        )
        .subcommand(
            SubCommand::with_name(CommandName::Wrap.into())
                .about("Wrap native SOL in a SOL token account")
                .arg(
                    Arg::with_name("amount")
                        .validator(is_amount)
                        .value_name("AMOUNT")
                        .takes_value(true)
                        .index(1)
                        .required(true)
                        .help("Amount of SOL to wrap"),
                )
                .arg(
                    Arg::with_name("wallet_keypair")
                        .alias("owner")
                        .value_name("KEYPAIR")
                        .validator(is_valid_signer)
                        .takes_value(true)
                        .help(
                            "Specify the keypair for the wallet which will have its native SOL wrapped. \
                             This wallet will be assigned as the owner of the wrapped SOL token account. \
                             This may be a keypair file or the ASK keyword. \
                             Defaults to the client keypair."
                        ),
                )
                .arg(
                    Arg::with_name("create_aux_account")
                        .takes_value(false)
                        .long("create-aux-account")
                        .help("Wrap SOL in an auxiliary account instead of associated token account"),
                )
                .nonce_args(true)
                .offline_args(),
        )
        .subcommand(
            SubCommand::with_name(CommandName::Unwrap.into())
                .about("Unwrap a SOL token account")
                .arg(
                    Arg::with_name("address")
                        .validator(is_valid_pubkey)
                        .value_name("TOKEN_ACCOUNT_ADDRESS")
                        .takes_value(true)
                        .index(1)
                        .help("The address of the auxiliary token account to unwrap \
                            [default: associated token account for --owner]"),
                )
                .arg(
                    Arg::with_name("wallet_keypair")
                        .alias("owner")
                        .value_name("KEYPAIR")
                        .validator(is_valid_signer)
                        .takes_value(true)
                        .help(
                            "Specify the keypair for the wallet which owns the wrapped SOL. \
                             This wallet will receive the unwrapped SOL. \
                             This may be a keypair file or the ASK keyword. \
                             Defaults to the client keypair."
                        ),
                )
                .arg(multisig_signer_arg())
                .nonce_args(true)
                .offline_args(),
        )
        .subcommand(
            SubCommand::with_name(CommandName::Approve.into())
                .about("Approve a delegate for a token account")
                .arg(
                    Arg::with_name("account")
                        .validator(is_valid_pubkey)
                        .value_name("TOKEN_ACCOUNT_ADDRESS")
                        .takes_value(true)
                        .index(1)
                        .required(true)
                        .help("The address of the token account to delegate"),
                )
                .arg(
                    Arg::with_name("amount")
                        .validator(is_amount)
                        .value_name("TOKEN_AMOUNT")
                        .takes_value(true)
                        .index(2)
                        .required(true)
                        .help("Amount to approve, in tokens"),
                )
                .arg(
                    Arg::with_name("delegate")
                        .validator(is_valid_pubkey)
                        .value_name("DELEGATE_TOKEN_ACCOUNT_ADDRESS")
                        .takes_value(true)
                        .index(3)
                        .required(true)
                        .help("The token account address of delegate"),
                )
                .arg(
                    owner_keypair_arg()
                )
                .arg(multisig_signer_arg())
                .mint_args()
                .nonce_args(true)
                .offline_args_config(&SignOnlyNeedsFullMintSpec{}),
        )
        .subcommand(
            SubCommand::with_name(CommandName::Revoke.into())
                .about("Revoke a delegate's authority")
                .arg(
                    Arg::with_name("account")
                        .validator(is_valid_pubkey)
                        .value_name("TOKEN_ACCOUNT_ADDRESS")
                        .takes_value(true)
                        .index(1)
                        .required(true)
                        .help("The address of the token account"),
                )
                .arg(owner_keypair_arg()
                )
                .arg(delegate_address_arg())
                .arg(multisig_signer_arg())
                .nonce_args(true)
                .offline_args_config(&SignOnlyNeedsDelegateAddress{}),
        )
        .subcommand(
            SubCommand::with_name(CommandName::Close.into())
                .about("Close a token account")
                .arg(
                    Arg::with_name("token")
                        .validator(is_valid_pubkey)
                        .value_name("TOKEN_ADDRESS")
                        .takes_value(true)
                        .index(1)
                        .required_unless("address")
                        .help("Token to close. To close a specific account, use the `--address` parameter instead"),
                )
                .arg(owner_address_arg())
                .arg(
                    Arg::with_name("recipient")
                        .long("recipient")
                        .validator(is_valid_pubkey)
                        .value_name("REFUND_ACCOUNT_ADDRESS")
                        .takes_value(true)
                        .help("The address of the account to receive remaining SOL [default: --owner]"),
                )
                .arg(
                    Arg::with_name("close_authority")
                        .long("close-authority")
                        .alias("owner")
                        .value_name("KEYPAIR")
                        .validator(is_valid_signer)
                        .takes_value(true)
                        .help(
                            "Specify the token's close authority if it has one, \
                            otherwise specify the token's owner keypair. \
                            This may be a keypair file, the ASK keyword. \
                            Defaults to the client keypair.",
                        ),
                )
                .arg(
                    Arg::with_name("address")
                        .long("address")
                        .validator(is_valid_pubkey)
                        .value_name("TOKEN_ACCOUNT_ADDRESS")
                        .takes_value(true)
                        .conflicts_with("token")
                        .help("Specify the token account to close \
                            [default: owner's associated token account]"),
                )
                .arg(multisig_signer_arg())
                .nonce_args(true)
                .offline_args(),
        )
        .subcommand(
            SubCommand::with_name(CommandName::Balance.into())
                .about("Get token account balance")
                .arg(
                    Arg::with_name("token")
                        .validator(is_valid_pubkey)
                        .value_name("TOKEN_ADDRESS")
                        .takes_value(true)
                        .index(1)
                        .required_unless("address")
                        .help("Token of associated account. To query a specific account, use the `--address` parameter instead"),
                )
                .arg(owner_address_arg().conflicts_with("address"))
                .arg(
                    Arg::with_name("address")
                        .validator(is_valid_pubkey)
                        .value_name("TOKEN_ACCOUNT_ADDRESS")
                        .takes_value(true)
                        .long("address")
                        .conflicts_with("token")
                        .help("Specify the token account to query \
                            [default: owner's associated token account]"),
                ),
        )
        .subcommand(
            SubCommand::with_name(CommandName::Supply.into())
                .about("Get token supply")
                .arg(
                    Arg::with_name("address")
                        .validator(is_valid_pubkey)
                        .value_name("TOKEN_ADDRESS")
                        .takes_value(true)
                        .index(1)
                        .required(true)
                        .help("The token address"),
                ),
        )
        .subcommand(
            SubCommand::with_name(CommandName::Accounts.into())
                .about("List all token accounts by owner")
                .arg(
                    Arg::with_name("token")
                        .validator(is_valid_pubkey)
                        .value_name("TOKEN_ADDRESS")
                        .takes_value(true)
                        .index(1)
                        .help("Limit results to the given token. [Default: list accounts for all tokens]"),
                )
                .arg(owner_address_arg())
        )
        .subcommand(
            SubCommand::with_name(CommandName::Address.into())
                .about("Get wallet address")
                .arg(
                    Arg::with_name("token")
                        .validator(is_valid_pubkey)
                        .value_name("TOKEN_ADDRESS")
                        .takes_value(true)
                        .long("token")
                        .requires("verbose")
                        .help("Return the associated token address for the given token. \
                               [Default: return the client keypair address]")
                )
                .arg(
                    owner_address_arg()
                        .requires("token")
                        .help("Return the associated token address for the given owner. \
                               [Default: return the associated token address for the client keypair]"),
                ),
        )
        .subcommand(
            SubCommand::with_name(CommandName::AccountInfo.into())
                .about("Query details of an SPL Token account by address")
                .arg(
                    Arg::with_name("token")
                        .validator(is_valid_pubkey)
                        .value_name("TOKEN_ADDRESS")
                        .takes_value(true)
                        .index(1)
                        .conflicts_with("address")
                        .required_unless("address")
                        .help("Token of associated account. \
                               To query a specific account, use the `--address` parameter instead"),
                )
                .arg(
                    owner_address_arg()
                        .index(2)
                        .conflicts_with("address")
                        .help("Owner of the associated account for the specified token. \
                               To query a specific account, use the `--address` parameter instead. \
                               Defaults to the client keypair."),
                )
                .arg(
                    Arg::with_name("address")
                        .validator(is_valid_pubkey)
                        .value_name("TOKEN_ACCOUNT_ADDRESS")
                        .takes_value(true)
                        .long("address")
                        .conflicts_with("token")
                        .help("Specify the token account to query"),
                ),
        )
        .subcommand(
            SubCommand::with_name(CommandName::MultisigInfo.into())
                .about("Query details about and SPL Token multisig account by address")
                .arg(
                    Arg::with_name("address")
                    .validator(is_valid_pubkey)
                    .value_name("MULTISIG_ACCOUNT_ADDRESS")
                    .takes_value(true)
                    .index(1)
                    .required(true)
                    .help("The address of the SPL Token multisig account to query"),
                ),
        )
        .subcommand(
            SubCommand::with_name(CommandName::Gc.into())
                .about("Cleanup unnecessary token accounts")
                .arg(owner_keypair_arg())
                .arg(
                    Arg::with_name("close_empty_associated_accounts")
                    .long("close-empty-associated-accounts")
                    .takes_value(false)
                    .help("close all empty associated token accounts (to get SOL back)")
                )
        )
        .subcommand(
            SubCommand::with_name(CommandName::SyncNative.into())
                .about("Sync a native SOL token account to its underlying lamports")
                .arg(
                    owner_address_arg()
                        .index(1)
                        .conflicts_with("address")
                        .help("Owner of the associated account for the native token. \
                               To query a specific account, use the `--address` parameter instead. \
                               Defaults to the client keypair."),
                )
                .arg(
                    Arg::with_name("address")
                        .validator(is_valid_pubkey)
                        .value_name("TOKEN_ACCOUNT_ADDRESS")
                        .takes_value(true)
                        .long("address")
                        .conflicts_with("owner")
                        .help("Specify the specific token account address to sync"),
                ),
        )
}

#[tokio::main]
async fn main() -> Result<(), Error> {
    let default_decimals = format!("{}", spl_token_2022::native_mint::DECIMALS);
    let default_program_id = spl_token::id().to_string();
    let minimum_signers_help = minimum_signers_help_string();
    let multisig_member_help = multisig_member_help_string();
    let app_matches = app(
        &default_decimals,
        &default_program_id,
        &minimum_signers_help,
        &multisig_member_help,
    )
    .get_matches();

    let mut wallet_manager = None;
    let mut bulk_signers: Vec<Arc<dyn Signer>> = Vec::new();

    let (sub_command, sub_matches) = app_matches.subcommand();
    let sub_command = CommandName::from_str(sub_command).unwrap();
    let matches = sub_matches.unwrap();

<<<<<<< HEAD
    let mut multisigner_ids = Vec::new();
    let config = Config::new(
        matches,
        &mut wallet_manager,
        &mut bulk_signers,
        &mut multisigner_ids,
    );
=======
    let config = {
        let cli_config = if let Some(config_file) = matches.value_of("config_file") {
            solana_cli_config::Config::load(config_file).unwrap_or_else(|_| {
                eprintln!("error: Could not find config file `{}`", config_file);
                exit(1);
            })
        } else if let Some(ref config_file) = *solana_cli_config::CONFIG_FILE {
            solana_cli_config::Config::load(config_file).unwrap_or_default()
        } else {
            solana_cli_config::Config::default()
        };
        let json_rpc_url = normalize_to_url_if_moniker(
            matches
                .value_of("json_rpc_url")
                .unwrap_or(&cli_config.json_rpc_url),
        );
        let websocket_url = solana_cli_config::Config::compute_websocket_url(&json_rpc_url);

        let (signer, fee_payer) = signer_from_path(
            matches,
            matches
                .value_of("fee_payer")
                .unwrap_or(&cli_config.keypair_path),
            "fee_payer",
            &mut wallet_manager,
        )
        .map(|s| {
            let p = s.pubkey();
            (s, p)
        })
        .unwrap_or_else(|e| {
            eprintln!("error: {}", e);
            exit(1);
        });
        bulk_signers.push(signer);

        let verbose = matches.is_present("verbose");
        let output_format = matches
            .value_of("output_format")
            .map(|value| match value {
                "json" => OutputFormat::Json,
                "json-compact" => OutputFormat::JsonCompact,
                _ => unreachable!(),
            })
            .unwrap_or(if verbose {
                OutputFormat::DisplayVerbose
            } else {
                OutputFormat::Display
            });

        let nonce_account = pubkey_of_signer(matches, NONCE_ARG.name, &mut wallet_manager)
            .unwrap_or_else(|e| {
                eprintln!("error: {}", e);
                exit(1);
            });
        let nonce_authority = if nonce_account.is_some() {
            let (signer, nonce_authority) = signer_from_path(
                matches,
                matches
                    .value_of(NONCE_AUTHORITY_ARG.name)
                    .unwrap_or(&cli_config.keypair_path),
                NONCE_AUTHORITY_ARG.name,
                &mut wallet_manager,
            )
            .map(|s| {
                let p = s.pubkey();
                (s, p)
            })
            .unwrap_or_else(|e| {
                eprintln!("error: {}", e);
                exit(1);
            });
            bulk_signers.push(signer);

            Some(nonce_authority)
        } else {
            None
        };

        let sign_only = matches.is_present(SIGN_ONLY_ARG.name);
        let dump_transaction_message = matches.is_present(DUMP_TRANSACTION_MESSAGE.name);
        let program_id = pubkey_of(matches, "program_id").unwrap();

        let multisig_signers = signers_of(matches, MULTISIG_SIGNER_ARG.name, &mut wallet_manager)
            .unwrap_or_else(|e| {
                eprintln!("error: {}", e);
                exit(1);
            });
        if let Some(mut multisig_signers) = multisig_signers {
            multisig_signers.sort_by(|(_, lp), (_, rp)| lp.cmp(rp));
            let (signers, pubkeys): (Vec<_>, Vec<_>) = multisig_signers.into_iter().unzip();
            bulk_signers.extend(signers);
            multisigner_ids = pubkeys;
        }
        let multisigner_pubkeys = multisigner_ids.iter().collect::<Vec<_>>();

        let rpc_client = Arc::new(RpcClient::new_with_commitment(
            json_rpc_url,
            CommitmentConfig::confirmed(),
        ));
        let program_client: Arc<dyn ProgramClient<ProgramRpcClientSendTransaction>> = Arc::new(
            ProgramRpcClient::new(rpc_client.clone(), ProgramRpcClientSendTransaction),
        );
        Config {
            rpc_client,
            program_client,
            websocket_url,
            output_format,
            fee_payer,
            default_keypair: KeypairOrPath::Path(cli_config.keypair_path),
            nonce_account,
            nonce_authority,
            sign_only,
            dump_transaction_message,
            multisigner_pubkeys,
            program_id,
        }
    };
>>>>>>> 3e104df3

    solana_logger::setup_with_default("solana=info");
    let result =
        process_command(&sub_command, matches, &config, wallet_manager, bulk_signers).await?;
    println!("{}", result);
    Ok(())
}

async fn process_command<'a>(
    sub_command: &CommandName,
    sub_matches: &ArgMatches<'_>,
    config: &Config<'a>,
    mut wallet_manager: Option<Arc<RemoteWalletManager>>,
    mut bulk_signers: Vec<Arc<dyn Signer>>,
) -> CommandResult {
    match (sub_command, sub_matches) {
        (CommandName::Bench, arg_matches) => {
            bench_process_command(
                arg_matches,
                config,
                std::mem::take(&mut bulk_signers),
                &mut wallet_manager,
            )
            .await
        }
        (CommandName::CreateToken, arg_matches) => {
            let decimals = value_t_or_exit!(arg_matches, "decimals", u8);
            let mint_authority =
                config.pubkey_or_default(arg_matches, "mint_authority", &mut wallet_manager);
            let memo = value_t!(arg_matches, "memo", String).ok();

            let (token_signer, token) =
                get_signer(arg_matches, "token_keypair", &mut wallet_manager)
                    .unwrap_or_else(new_throwaway_signer);
            bulk_signers.push(token_signer);

            command_create_token(
                config,
                decimals,
                token,
                mint_authority,
                arg_matches.is_present("enable_freeze"),
                memo,
                bulk_signers,
            )
            .await
        }
        (CommandName::CreateAccount, arg_matches) => {
            let token = pubkey_of_signer(arg_matches, "token", &mut wallet_manager)
                .unwrap()
                .unwrap();

            // No need to add a signer when creating an associated token account
            let account = get_signer(arg_matches, "account_keypair", &mut wallet_manager).map(
                |(signer, account)| {
                    bulk_signers.push(signer);
                    account
                },
            );

            let owner = config.pubkey_or_default(arg_matches, "owner", &mut wallet_manager);
            command_create_account(config, token, owner, account, bulk_signers).await
        }
        (CommandName::CreateMultisig, arg_matches) => {
            let minimum_signers = value_of::<u8>(arg_matches, "minimum_signers").unwrap();
            let multisig_members =
                pubkeys_of_multiple_signers(arg_matches, "multisig_member", &mut wallet_manager)
                    .unwrap_or_else(|e| {
                        eprintln!("error: {}", e);
                        exit(1);
                    })
                    .unwrap();
            if minimum_signers as usize > multisig_members.len() {
                eprintln!(
                    "error: MINIMUM_SIGNERS cannot be greater than the number \
                          of MULTISIG_MEMBERs passed"
                );
                exit(1);
            }

            let (signer, account) = get_signer(arg_matches, "address_keypair", &mut wallet_manager)
                .unwrap_or_else(new_throwaway_signer);
            bulk_signers.push(signer);

            command_create_multisig(
                config,
                account,
                minimum_signers,
                multisig_members,
                bulk_signers,
            )
            .await
        }
        (CommandName::Authorize, arg_matches) => {
            let address = pubkey_of_signer(arg_matches, "address", &mut wallet_manager)
                .unwrap()
                .unwrap();
            let authority_type = arg_matches.value_of("authority_type").unwrap();
            let authority_type = match authority_type {
                "mint" => AuthorityType::MintTokens,
                "freeze" => AuthorityType::FreezeAccount,
                "owner" => AuthorityType::AccountOwner,
                "close" => AuthorityType::CloseAccount,
                "close-mint" => AuthorityType::CloseMint,
                "transfer-fee-config" => AuthorityType::TransferFeeConfig,
                "withheld-withdraw" => AuthorityType::WithheldWithdraw,
                "interest-rate" => AuthorityType::InterestRate,
                _ => unreachable!(),
            };

            let (authority_signer, authority) =
                config.signer_or_default(arg_matches, "authority", &mut wallet_manager);
            bulk_signers.push(authority_signer);

            let new_authority =
                pubkey_of_signer(arg_matches, "new_authority", &mut wallet_manager).unwrap();
            let force_authorize = arg_matches.is_present("force");
            command_authorize(
                config,
                address,
                authority_type,
                authority,
                new_authority,
                force_authorize,
                bulk_signers,
            )
            .await
        }
        (CommandName::Transfer, arg_matches) => {
            let token = pubkey_of_signer(arg_matches, "token", &mut wallet_manager)
                .unwrap()
                .unwrap();
            let amount = match arg_matches.value_of("amount").unwrap() {
                "ALL" => None,
                amount => Some(amount.parse::<f64>().unwrap()),
            };
            let recipient = pubkey_of_signer(arg_matches, "recipient", &mut wallet_manager)
                .unwrap()
                .unwrap();
            let sender = pubkey_of_signer(arg_matches, "from", &mut wallet_manager).unwrap();

            let (owner_signer, owner) =
                config.signer_or_default(arg_matches, "owner", &mut wallet_manager);
            bulk_signers.push(owner_signer);

            let mint_decimals = value_of::<u8>(arg_matches, MINT_DECIMALS_ARG.name);
            let fund_recipient = arg_matches.is_present("fund_recipient");
            let allow_unfunded_recipient = arg_matches.is_present("allow_empty_recipient")
                || arg_matches.is_present("allow_unfunded_recipient");

            let recipient_is_ata_owner = arg_matches.is_present("recipient_is_ata_owner");
            let use_unchecked_instruction = arg_matches.is_present("use_unchecked_instruction");
            let memo = value_t!(arg_matches, "memo", String).ok();

            command_transfer(
                config,
                token,
                amount,
                recipient,
                sender,
                owner,
                allow_unfunded_recipient,
                fund_recipient,
                mint_decimals,
                recipient_is_ata_owner,
                use_unchecked_instruction,
                memo,
                bulk_signers,
                arg_matches.is_present("no_wait"),
                arg_matches.is_present("allow_non_system_account_recipient"),
            )
            .await
        }
        (CommandName::Burn, arg_matches) => {
            let source = pubkey_of_signer(arg_matches, "source", &mut wallet_manager)
                .unwrap()
                .unwrap();

            let (owner_signer, owner) =
                config.signer_or_default(arg_matches, "owner", &mut wallet_manager);
            bulk_signers.push(owner_signer);

            let amount = value_t_or_exit!(arg_matches, "amount", f64);
            let mint_address =
                pubkey_of_signer(arg_matches, MINT_ADDRESS_ARG.name, &mut wallet_manager).unwrap();
            let mint_decimals = value_of::<u8>(arg_matches, MINT_DECIMALS_ARG.name);
            let use_unchecked_instruction = arg_matches.is_present("use_unchecked_instruction");
            let memo = value_t!(arg_matches, "memo", String).ok();
            command_burn(
                config,
                source,
                owner,
                amount,
                mint_address,
                mint_decimals,
                use_unchecked_instruction,
                memo,
                bulk_signers,
            )
            .await
        }
        (CommandName::Mint, arg_matches) => {
            let (mint_authority_signer, mint_authority) =
                config.signer_or_default(arg_matches, "mint_authority", &mut wallet_manager);
            bulk_signers.push(mint_authority_signer);

            let token = pubkey_of_signer(arg_matches, "token", &mut wallet_manager)
                .unwrap()
                .unwrap();
            let amount = value_t_or_exit!(arg_matches, "amount", f64);
            let mint_decimals = value_of::<u8>(arg_matches, MINT_DECIMALS_ARG.name);
            let mint_info = config.get_mint_info(&token, mint_decimals).await?;
            let recipient = if let Some(address) =
                pubkey_of_signer(arg_matches, "recipient", &mut wallet_manager).unwrap()
            {
                address
            } else {
                config.associated_token_address_for_token_and_program(
                    &mint_info.address,
                    &mint_info.program_id,
                )
            };
            config.check_account(&recipient, Some(token)).await?;
            let use_unchecked_instruction = arg_matches.is_present("use_unchecked_instruction");
            command_mint(
                config,
                token,
                amount,
                recipient,
                mint_info,
                mint_authority,
                use_unchecked_instruction,
                bulk_signers,
            )
            .await
        }
        (CommandName::Freeze, arg_matches) => {
            let (freeze_authority_signer, freeze_authority) =
                config.signer_or_default(arg_matches, "freeze_authority", &mut wallet_manager);
            bulk_signers.push(freeze_authority_signer);

            let account = pubkey_of_signer(arg_matches, "account", &mut wallet_manager)
                .unwrap()
                .unwrap();
            let mint_address =
                pubkey_of_signer(arg_matches, MINT_ADDRESS_ARG.name, &mut wallet_manager).unwrap();
            command_freeze(
                config,
                account,
                mint_address,
                freeze_authority,
                bulk_signers,
            )
            .await
        }
        (CommandName::Thaw, arg_matches) => {
            let (freeze_authority_signer, freeze_authority) =
                config.signer_or_default(arg_matches, "freeze_authority", &mut wallet_manager);
            bulk_signers.push(freeze_authority_signer);

            let account = pubkey_of_signer(arg_matches, "account", &mut wallet_manager)
                .unwrap()
                .unwrap();
            let mint_address =
                pubkey_of_signer(arg_matches, MINT_ADDRESS_ARG.name, &mut wallet_manager).unwrap();
            command_thaw(
                config,
                account,
                mint_address,
                freeze_authority,
                bulk_signers,
            )
            .await
        }
        (CommandName::Wrap, arg_matches) => {
            let amount = value_t_or_exit!(arg_matches, "amount", f64);
            let account = if arg_matches.is_present("create_aux_account") {
                let (signer, account) = new_throwaway_signer();
                bulk_signers.push(signer);
                Some(account)
            } else {
                // No need to add a signer when creating an associated token account
                None
            };

            let (wallet_signer, wallet_address) =
                config.signer_or_default(arg_matches, "wallet_keypair", &mut wallet_manager);
            bulk_signers.push(wallet_signer);

            command_wrap(config, amount, wallet_address, account, bulk_signers).await
        }
        (CommandName::Unwrap, arg_matches) => {
            let (wallet_signer, wallet_address) =
                config.signer_or_default(arg_matches, "wallet_keypair", &mut wallet_manager);
            bulk_signers.push(wallet_signer);

            let address = pubkey_of_signer(arg_matches, "address", &mut wallet_manager).unwrap();
            command_unwrap(config, wallet_address, address, bulk_signers).await
        }
        (CommandName::Approve, arg_matches) => {
            let (owner_signer, owner_address) =
                config.signer_or_default(arg_matches, "owner", &mut wallet_manager);
            bulk_signers.push(owner_signer);

            let account = pubkey_of_signer(arg_matches, "account", &mut wallet_manager)
                .unwrap()
                .unwrap();
            let amount = value_t_or_exit!(arg_matches, "amount", f64);
            let delegate = pubkey_of_signer(arg_matches, "delegate", &mut wallet_manager)
                .unwrap()
                .unwrap();
            let mint_address =
                pubkey_of_signer(arg_matches, MINT_ADDRESS_ARG.name, &mut wallet_manager).unwrap();
            let mint_decimals = value_of::<u8>(arg_matches, MINT_DECIMALS_ARG.name);
            let use_unchecked_instruction = arg_matches.is_present("use_unchecked_instruction");
            command_approve(
                config,
                account,
                owner_address,
                amount,
                delegate,
                mint_address,
                mint_decimals,
                use_unchecked_instruction,
                bulk_signers,
            )
            .await
        }
        (CommandName::Revoke, arg_matches) => {
            let (owner_signer, owner_address) =
                config.signer_or_default(arg_matches, "owner", &mut wallet_manager);
            bulk_signers.push(owner_signer);

            let account = pubkey_of_signer(arg_matches, "account", &mut wallet_manager)
                .unwrap()
                .unwrap();
            let delegate_address =
                pubkey_of_signer(arg_matches, DELEGATE_ADDRESS_ARG.name, &mut wallet_manager)
                    .unwrap();
            command_revoke(
                config,
                account,
                owner_address,
                delegate_address,
                bulk_signers,
            )
            .await
        }
        (CommandName::Close, arg_matches) => {
            let (close_authority_signer, close_authority) =
                config.signer_or_default(arg_matches, "close_authority", &mut wallet_manager);
            bulk_signers.push(close_authority_signer);

            let address = config
                .associated_token_address_or_override(arg_matches, "address", &mut wallet_manager)
                .await;
            let recipient = config.pubkey_or_default(arg_matches, "recipient", &mut wallet_manager);
            command_close(config, address, close_authority, recipient, bulk_signers).await
        }
        (CommandName::Balance, arg_matches) => {
            let address = config
                .associated_token_address_or_override(arg_matches, "address", &mut wallet_manager)
                .await;
            command_balance(config, address).await
        }
        (CommandName::Supply, arg_matches) => {
            let address = pubkey_of_signer(arg_matches, "address", &mut wallet_manager)
                .unwrap()
                .unwrap();
            command_supply(config, address).await
        }
        (CommandName::Accounts, arg_matches) => {
            let token = pubkey_of_signer(arg_matches, "token", &mut wallet_manager).unwrap();
            let owner = config.pubkey_or_default(arg_matches, "owner", &mut wallet_manager);
            command_accounts(config, token, owner).await
        }
        (CommandName::Address, arg_matches) => {
            let token = pubkey_of_signer(arg_matches, "token", &mut wallet_manager).unwrap();
            let owner = config.pubkey_or_default(arg_matches, "owner", &mut wallet_manager);
            command_address(config, token, owner).await
        }
        (CommandName::AccountInfo, arg_matches) => {
            let address = config
                .associated_token_address_or_override(arg_matches, "address", &mut wallet_manager)
                .await;
            command_account_info(config, address).await
        }
        (CommandName::MultisigInfo, arg_matches) => {
            let address = pubkey_of_signer(arg_matches, "address", &mut wallet_manager)
                .unwrap()
                .unwrap();
            command_multisig(config, address).await
        }
        (CommandName::Gc, arg_matches) => {
            match config.output_format {
                OutputFormat::Json | OutputFormat::JsonCompact => {
                    eprintln!(
                        "`spl-token gc` does not support the `--ouput` parameter at this time"
                    );
                    exit(1);
                }
                _ => {}
            }

            let close_empty_associated_accounts =
                arg_matches.is_present("close_empty_associated_accounts");

            let (owner_signer, owner_address) =
                config.signer_or_default(arg_matches, "owner", &mut wallet_manager);
            bulk_signers.push(owner_signer);

            command_gc(
                config,
                owner_address,
                close_empty_associated_accounts,
                bulk_signers,
            )
            .await
        }
        (CommandName::SyncNative, arg_matches) => {
            let program_id = config.program_id;
            let native_mint = native_mint(&program_id)?;
            let address = config
                .associated_token_address_for_token_or_override(
                    arg_matches,
                    "address",
                    &mut wallet_manager,
                    Some(native_mint),
                )
                .await;
            command_sync_native(address, bulk_signers, config).await
        }
    }
}

fn format_output<T>(command_output: T, command_name: &CommandName, config: &Config) -> String
where
    T: Serialize + Display + QuietDisplay + VerboseDisplay,
{
    config.output_format.formatted_string(&CommandOutput {
        command_name: command_name.to_string(),
        command_output,
    })
}
enum TransactionReturnData {
    CliSignature(CliSignature),
    CliSignOnlyData(CliSignOnlyData),
}
async fn handle_tx<'a>(
    signer_info: &CliSignerInfo,
    config: &Config<'a>,
    no_wait: bool,
    minimum_balance_for_rent_exemption: u64,
    instructions: Vec<Instruction>,
) -> Result<TransactionReturnData, Error> {
    let fee_payer = Some(&config.fee_payer);

    let recent_blockhash = config.rpc_client.get_latest_blockhash().await?;
    let message = if let Some(nonce_account) = config.nonce_account.as_ref() {
        let mut message = Message::new_with_nonce(
            instructions,
            fee_payer,
            nonce_account,
            config.nonce_authority.as_ref().unwrap(),
        );
        message.recent_blockhash = recent_blockhash;
        message
    } else {
        Message::new_with_blockhash(&instructions, fee_payer, &recent_blockhash)
    };
    let fee = config.rpc_client.get_fee_for_message(&message).await?;

    if !config.sign_only {
        check_fee_payer_balance(config, minimum_balance_for_rent_exemption + fee).await?;
    }

    let signers = signer_info.signers_for_message(&message);
    let mut transaction = Transaction::new_unsigned(message);

    if config.sign_only {
        transaction.try_partial_sign(&signers, recent_blockhash)?;
        Ok(TransactionReturnData::CliSignOnlyData(return_signers_data(
            &transaction,
            &ReturnSignersConfig {
                dump_transaction_message: config.dump_transaction_message,
            },
        )))
    } else {
        transaction.try_sign(&signers, recent_blockhash)?;
        let signature = if no_wait {
            config.rpc_client.send_transaction(&transaction).await?
        } else {
            config
                .rpc_client
                .send_and_confirm_transaction_with_spinner(&transaction)
                .await?
        };
        Ok(TransactionReturnData::CliSignature(CliSignature {
            signature: signature.to_string(),
        }))
    }
}

#[cfg(test)]
mod tests {
    use {
        super::*,
        serial_test::serial,
        solana_sdk::{
            bpf_loader,
            signature::{write_keypair_file, Keypair, Signer},
        },
        solana_test_validator::{ProgramInfo, TestValidator, TestValidatorGenesis},
        std::path::PathBuf,
        tempfile::NamedTempFile,
    };

    fn clone_keypair(keypair: &Keypair) -> Keypair {
        Keypair::from_bytes(&keypair.to_bytes()).unwrap()
    }

    const TEST_DECIMALS: u8 = 0;

    async fn new_validator_for_test() -> (TestValidator, Keypair) {
        solana_logger::setup();
        let mut test_validator_genesis = TestValidatorGenesis::default();
        test_validator_genesis.add_programs_with_path(&[
            ProgramInfo {
                program_id: spl_token::id(),
                loader: bpf_loader::id(),
                program_path: PathBuf::from("../../target/deploy/spl_token.so"),
            },
            ProgramInfo {
                program_id: spl_associated_token_account::id(),
                loader: bpf_loader::id(),
                program_path: PathBuf::from("../../target/deploy/spl_associated_token_account.so"),
            },
            ProgramInfo {
                program_id: spl_token_2022::id(),
                loader: bpf_loader::id(),
                program_path: PathBuf::from("../../target/deploy/spl_token_2022.so"),
            },
        ]);
        test_validator_genesis.start_async().await
    }

    fn test_config<'a>(
        test_validator: &TestValidator,
        payer: &Keypair,
        program_id: &Pubkey,
    ) -> Config<'a> {
        let websocket_url = test_validator.rpc_pubsub_url();
        let rpc_client = Arc::new(test_validator.get_async_rpc_client());
        let program_client: Arc<dyn ProgramClient<ProgramRpcClientSendTransaction>> = Arc::new(
            ProgramRpcClient::new(rpc_client.clone(), ProgramRpcClientSendTransaction),
        );
        Config {
            rpc_client,
            program_client,
            websocket_url,
            output_format: OutputFormat::JsonCompact,
            fee_payer: payer.pubkey(),
            default_signer: Arc::new(clone_keypair(payer)),
            nonce_account: None,
            nonce_authority: None,
            sign_only: false,
            dump_transaction_message: false,
            multisigner_pubkeys: vec![],
            program_id: *program_id,
        }
    }

    async fn do_create_native_mint(config: &Config<'_>, program_id: &Pubkey, payer: &Keypair) {
        if program_id == &spl_token_2022::id() {
            let native_mint = spl_token_2022::native_mint::id();
            if config.rpc_client.get_account(&native_mint).await.is_err() {
                let transaction = Transaction::new_signed_with_payer(
                    &[create_native_mint(program_id, &payer.pubkey()).unwrap()],
                    Some(&payer.pubkey()),
                    &[payer],
                    config.rpc_client.get_latest_blockhash().await.unwrap(),
                );
                config
                    .rpc_client
                    .send_and_confirm_transaction(&transaction)
                    .await
                    .unwrap();
            }
        }
    }

    async fn create_token(config: &Config<'_>, payer: &Keypair) -> Pubkey {
        let token = Keypair::new();
        let token_pubkey = token.pubkey();
        let bulk_signers: Vec<Arc<dyn Signer>> =
            vec![Arc::new(clone_keypair(payer)), Arc::new(token)];

        command_create_token(
            config,
            TEST_DECIMALS,
            token_pubkey,
            payer.pubkey(),
            false,
            None,
            bulk_signers,
        )
        .await
        .unwrap();
        token_pubkey
    }

    async fn create_auxiliary_account(
        config: &Config<'_>,
        payer: &Keypair,
        mint: Pubkey,
    ) -> Pubkey {
        let auxiliary = Keypair::new();
        let address = auxiliary.pubkey();
        let bulk_signers: Vec<Arc<dyn Signer>> =
            vec![Arc::new(clone_keypair(payer)), Arc::new(auxiliary)];
        command_create_account(config, mint, payer.pubkey(), Some(address), bulk_signers)
            .await
            .unwrap();
        address
    }

    async fn create_associated_account(
        config: &Config<'_>,
        payer: &Keypair,
        mint: Pubkey,
    ) -> Pubkey {
        let bulk_signers: Vec<Arc<dyn Signer>> = vec![Arc::new(clone_keypair(payer))];
        command_create_account(config, mint, payer.pubkey(), None, bulk_signers)
            .await
            .unwrap();
        get_associated_token_address_with_program_id(&payer.pubkey(), &mint, &config.program_id)
    }

    async fn mint_tokens(
        config: &Config<'_>,
        payer: &Keypair,
        mint: Pubkey,
        ui_amount: f64,
        recipient: Pubkey,
    ) {
        let bulk_signers: Vec<Arc<dyn Signer>> = vec![Arc::new(clone_keypair(payer))];
        command_mint(
            config,
            mint,
            ui_amount,
            recipient,
            MintInfo {
                program_id: config.program_id,
                address: mint,
                decimals: TEST_DECIMALS,
            },
            payer.pubkey(),
            false,
            bulk_signers,
        )
        .await
        .unwrap();
    }

    async fn process_test_command(
        config: &Config<'_>,
        payer: &Keypair,
        args: &[&str],
    ) -> CommandResult {
        let default_decimals = format!("{}", spl_token_2022::native_mint::DECIMALS);
        let default_program_id = spl_token::id().to_string();
        let minimum_signers_help = minimum_signers_help_string();
        let multisig_member_help = multisig_member_help_string();

        let app_matches = app(
            &default_decimals,
            &default_program_id,
            &minimum_signers_help,
            &multisig_member_help,
        )
        .get_matches_from(args);
        let (sub_command, sub_matches) = app_matches.subcommand();
        let sub_command = CommandName::from_str(sub_command).unwrap();
        let matches = sub_matches.unwrap();

        let wallet_manager = None;
        let bulk_signers: Vec<Arc<dyn Signer>> = vec![Arc::new(clone_keypair(payer))];
        process_command(&sub_command, matches, config, wallet_manager, bulk_signers).await
    }

    async fn exec_test_cmd(config: &Config<'_>, args: &[&str]) -> CommandResult {
        let default_decimals = format!("{}", spl_token_2022::native_mint::DECIMALS);
        let default_program_id = spl_token::id().to_string();
        let minimum_signers_help = minimum_signers_help_string();
        let multisig_member_help = multisig_member_help_string();

        let app_matches = app(
            &default_decimals,
            &default_program_id,
            &minimum_signers_help,
            &multisig_member_help,
        )
        .get_matches_from(args);
        let (sub_command, sub_matches) = app_matches.subcommand();
        let sub_command = CommandName::from_str(sub_command).unwrap();
        let matches = sub_matches.unwrap();

        let mut wallet_manager = None;
        let mut bulk_signers: Vec<Arc<dyn Signer>> = Vec::new();
        let mut multisigner_ids = Vec::new();

        let config = Config::new_with_client_and_ws_url(
            matches,
            &mut wallet_manager,
            &mut bulk_signers,
            &mut multisigner_ids,
            config.rpc_client.clone(),
            config.websocket_url.clone(),
        );

        process_command(&sub_command, matches, &config, wallet_manager, bulk_signers).await
    }

    #[tokio::test]
    #[serial]
    async fn create_token_default() {
        let (test_validator, payer) = new_validator_for_test().await;
        for program_id in [spl_token::id(), spl_token_2022::id()] {
            let config = test_config(&test_validator, &payer, &program_id);
            let result = process_test_command(
                &config,
                &payer,
                &["spl-token", CommandName::CreateToken.into()],
            )
            .await;
            let value: serde_json::Value = serde_json::from_str(&result.unwrap()).unwrap();
            let mint =
                Pubkey::from_str(value["commandOutput"]["address"].as_str().unwrap()).unwrap();
            let account = config.rpc_client.get_account(&mint).await.unwrap();
            assert_eq!(account.owner, program_id);
        }
    }

    #[tokio::test]
    #[serial]
    async fn supply() {
        let (test_validator, payer) = new_validator_for_test().await;
        for program_id in [spl_token::id(), spl_token_2022::id()] {
            let config = test_config(&test_validator, &payer, &program_id);
            let token = create_token(&config, &payer).await;
            let result = process_test_command(
                &config,
                &payer,
                &["spl-token", CommandName::Supply.into(), &token.to_string()],
            )
            .await;
            let value: serde_json::Value = serde_json::from_str(&result.unwrap()).unwrap();
            assert_eq!(value["amount"], "0");
            assert_eq!(value["uiAmountString"], "0");
        }
    }

    #[tokio::test]
    #[serial]
    async fn create_account_default() {
        let (test_validator, payer) = new_validator_for_test().await;
        for program_id in [spl_token::id(), spl_token_2022::id()] {
            let config = test_config(&test_validator, &payer, &program_id);
            let token = create_token(&config, &payer).await;
            let result = process_test_command(
                &config,
                &payer,
                &[
                    "spl-token",
                    CommandName::CreateAccount.into(),
                    &token.to_string(),
                ],
            )
            .await;
            result.unwrap();
        }
    }

    #[tokio::test]
    #[serial]
    async fn account_info() {
        let (test_validator, payer) = new_validator_for_test().await;
        for program_id in [spl_token::id(), spl_token_2022::id()] {
            let config = test_config(&test_validator, &payer, &program_id);
            let token = create_token(&config, &payer).await;
            let _account = create_associated_account(&config, &payer, token).await;
            let result = process_test_command(
                &config,
                &payer,
                &[
                    "spl-token",
                    CommandName::AccountInfo.into(),
                    &token.to_string(),
                ],
            )
            .await;
            let value: serde_json::Value = serde_json::from_str(&result.unwrap()).unwrap();
            let account = get_associated_token_address_with_program_id(
                &payer.pubkey(),
                &token,
                &config.program_id,
            );
            assert_eq!(value["address"], account.to_string());
            assert_eq!(value["mint"], token.to_string());
            assert_eq!(value["isAssociated"], true);
            assert_eq!(value["isNative"], false);
            assert_eq!(value["owner"], payer.pubkey().to_string());
            assert_eq!(value["state"], "initialized");
        }
    }

    #[tokio::test]
    #[serial]
    async fn balance() {
        let (test_validator, payer) = new_validator_for_test().await;
        for program_id in [spl_token::id(), spl_token_2022::id()] {
            let config = test_config(&test_validator, &payer, &program_id);
            let token = create_token(&config, &payer).await;
            let _account = create_associated_account(&config, &payer, token).await;
            let result = process_test_command(
                &config,
                &payer,
                &["spl-token", CommandName::Balance.into(), &token.to_string()],
            )
            .await;
            let value: serde_json::Value = serde_json::from_str(&result.unwrap()).unwrap();
            assert_eq!(value["amount"], "0");
            assert_eq!(value["uiAmountString"], "0");
        }
    }

    #[tokio::test]
    #[serial]
    async fn mint() {
        let (test_validator, payer) = new_validator_for_test().await;
        for program_id in [spl_token::id(), spl_token_2022::id()] {
            let config = test_config(&test_validator, &payer, &program_id);
            let token = create_token(&config, &payer).await;
            let account = create_associated_account(&config, &payer, token).await;
            let result = process_test_command(
                &config,
                &payer,
                &[
                    "spl-token",
                    CommandName::Mint.into(),
                    &token.to_string(),
                    "100",
                ],
            )
            .await;
            result.unwrap();
            let account = config.rpc_client.get_account(&account).await.unwrap();
            let token_account = StateWithExtensionsOwned::<Account>::unpack(account.data).unwrap();
            assert_eq!(token_account.base.amount, 100);
            assert_eq!(token_account.base.mint, token);
            assert_eq!(token_account.base.owner, payer.pubkey());
        }
    }

    #[tokio::test]
    #[serial]
    async fn balance_after_mint() {
        let (test_validator, payer) = new_validator_for_test().await;
        for program_id in [spl_token::id(), spl_token_2022::id()] {
            let config = test_config(&test_validator, &payer, &program_id);
            let token = create_token(&config, &payer).await;
            let account = create_associated_account(&config, &payer, token).await;
            let ui_amount = 100.0;
            mint_tokens(&config, &payer, token, ui_amount, account).await;
            let result = process_test_command(
                &config,
                &payer,
                &["spl-token", CommandName::Balance.into(), &token.to_string()],
            )
            .await;
            let value: serde_json::Value = serde_json::from_str(&result.unwrap()).unwrap();
            assert_eq!(value["amount"], format!("{}", ui_amount));
            assert_eq!(value["uiAmountString"], format!("{}", ui_amount));
        }
    }

    #[tokio::test]
    #[serial]
    async fn accounts() {
        let (test_validator, payer) = new_validator_for_test().await;
        for program_id in [spl_token::id(), spl_token_2022::id()] {
            let config = test_config(&test_validator, &payer, &program_id);
            let token1 = create_token(&config, &payer).await;
            let _account1 = create_associated_account(&config, &payer, token1).await;
            let token2 = create_token(&config, &payer).await;
            let _account2 = create_associated_account(&config, &payer, token2).await;
            let token3 = create_token(&config, &payer).await;
            let result = process_test_command(
                &config,
                &payer,
                &["spl-token", CommandName::Accounts.into()],
            )
            .await
            .unwrap();
            assert!(result.contains(&token1.to_string()));
            assert!(result.contains(&token2.to_string()));
            assert!(!result.contains(&token3.to_string()));
        }
    }

    #[tokio::test]
    #[serial]
    async fn wrap() {
        let (test_validator, payer) = new_validator_for_test().await;
        for program_id in [spl_token::id(), spl_token_2022::id()] {
            let native_mint = native_mint(&program_id).unwrap();
            let config = test_config(&test_validator, &payer, &program_id);
            do_create_native_mint(&config, &program_id, &payer).await;
            let _result = process_test_command(
                &config,
                &payer,
                &["spl-token", CommandName::Wrap.into(), "0.5"],
            )
            .await
            .unwrap();
            let account = get_associated_token_address_with_program_id(
                &payer.pubkey(),
                &native_mint,
                &config.program_id,
            );
            let account = config.rpc_client.get_account(&account).await.unwrap();
            let token_account = StateWithExtensionsOwned::<Account>::unpack(account.data).unwrap();
            assert_eq!(token_account.base.mint, native_mint);
            assert_eq!(token_account.base.owner, payer.pubkey());
            assert!(token_account.base.is_native());
        }
    }

    #[tokio::test]
    #[serial]
    async fn unwrap() {
        let (test_validator, payer) = new_validator_for_test().await;
        for program_id in [spl_token::id(), spl_token_2022::id()] {
            let config = test_config(&test_validator, &payer, &program_id);
            do_create_native_mint(&config, &program_id, &payer).await;
            let (signer, account) = new_throwaway_signer();
            let bulk_signers: Vec<Arc<dyn Signer>> = vec![Arc::new(clone_keypair(&payer)), signer];
            command_wrap(&config, 0.5, payer.pubkey(), Some(account), bulk_signers)
                .await
                .unwrap();
            let result = process_test_command(
                &config,
                &payer,
                &[
                    "spl-token",
                    CommandName::Unwrap.into(),
                    &account.to_string(),
                ],
            )
            .await;
            result.unwrap();
            config.rpc_client.get_account(&account).await.unwrap_err();
        }
    }

    #[tokio::test]
    #[serial]
    async fn transfer() {
        let (test_validator, payer) = new_validator_for_test().await;
        for program_id in [spl_token::id(), spl_token_2022::id()] {
            let config = test_config(&test_validator, &payer, &program_id);
            let token = create_token(&config, &payer).await;
            let source = create_associated_account(&config, &payer, token).await;
            let destination = create_auxiliary_account(&config, &payer, token).await;
            let ui_amount = 100.0;
            mint_tokens(&config, &payer, token, ui_amount, source).await;
            let result = process_test_command(
                &config,
                &payer,
                &[
                    "spl-token",
                    CommandName::Transfer.into(),
                    &token.to_string(),
                    "10",
                    &destination.to_string(),
                ],
            )
            .await;
            result.unwrap();

            let account = config.rpc_client.get_account(&source).await.unwrap();
            let token_account = StateWithExtensionsOwned::<Account>::unpack(account.data).unwrap();
            assert_eq!(token_account.base.amount, 90);
            let account = config.rpc_client.get_account(&destination).await.unwrap();
            let token_account = StateWithExtensionsOwned::<Account>::unpack(account.data).unwrap();
            assert_eq!(token_account.base.amount, 10);
        }
    }

    #[tokio::test]
    #[serial]
    async fn transfer_fund_recipient() {
        let (test_validator, payer) = new_validator_for_test().await;
        for program_id in [spl_token::id(), spl_token_2022::id()] {
            let config = test_config(&test_validator, &payer, &program_id);
            let token = create_token(&config, &payer).await;
            let source = create_associated_account(&config, &payer, token).await;
            let recipient = Keypair::new().pubkey().to_string();
            let ui_amount = 100.0;
            mint_tokens(&config, &payer, token, ui_amount, source).await;
            let result = process_test_command(
                &config,
                &payer,
                &[
                    "spl-token",
                    CommandName::Transfer.into(),
                    "--fund-recipient",
                    "--allow-unfunded-recipient",
                    &token.to_string(),
                    "10",
                    &recipient,
                ],
            )
            .await;
            result.unwrap();

            let account = config.rpc_client.get_account(&source).await.unwrap();
            let token_account = StateWithExtensionsOwned::<Account>::unpack(account.data).unwrap();
            assert_eq!(token_account.base.amount, 90);
        }
    }

    #[tokio::test]
    #[serial]
    async fn failing_to_allow_non_system_account_recipient() {
        let (test_validator, payer) = new_validator_for_test().await;
        let config = test_config(&test_validator, &payer, &spl_token::id());

        let token = create_token(&config, &payer).await;
        let source = create_associated_account(&config, &payer, token).await;
        let recipient = token.to_string();
        let ui_amount = 100.0;
        mint_tokens(&config, &payer, token, ui_amount, source).await;
        let result = process_test_command(
            &config,
            &payer,
            &[
                "spl-token",
                CommandName::Transfer.into(),
                "--fund-recipient",
                &token.to_string(),
                "10",
                &recipient,
            ],
        )
        .await;
        assert!(result.is_err());
    }

    #[tokio::test]
    #[serial]
    async fn allow_non_system_account_recipient() {
        let (test_validator, payer) = new_validator_for_test().await;
        let config = test_config(&test_validator, &payer, &spl_token::id());

        let token = create_token(&config, &payer).await;
        let source = create_associated_account(&config, &payer, token).await;
        let recipient = token.to_string();
        let ui_amount = 100.0;
        mint_tokens(&config, &payer, token, ui_amount, source).await;
        let result = process_test_command(
            &config,
            &payer,
            &[
                "spl-token",
                CommandName::Transfer.into(),
                "--fund-recipient",
                "--allow-non-system-account-recipient",
                "--allow-unfunded-recipient",
                &token.to_string(),
                "10",
                &recipient,
            ],
        )
        .await;
        result.unwrap();

        let ui_account = config
            .rpc_client
            .get_token_account(&source)
            .await
            .unwrap()
            .unwrap();
        assert_eq!(ui_account.token_amount.amount, "90");
    }

    #[tokio::test]
    #[serial]
    async fn close_wrapped_sol_account() {
        let (test_validator, payer) = new_validator_for_test().await;
        for program_id in [spl_token::id(), spl_token_2022::id()] {
            let config = test_config(&test_validator, &payer, &program_id);
            let bulk_signers: Vec<Arc<dyn Signer>> = vec![Arc::new(clone_keypair(&payer))];

            let native_mint = native_mint(&program_id).unwrap();
            let token = create_token(&config, &payer).await;
            let source = create_associated_account(&config, &payer, token).await;
            do_create_native_mint(&config, &program_id, &payer).await;
            let ui_amount = 10.0;
            command_wrap(&config, ui_amount, payer.pubkey(), None, bulk_signers)
                .await
                .unwrap();

            let recipient = get_associated_token_address_with_program_id(
                &payer.pubkey(),
                &native_mint,
                &program_id,
            );
            let result = process_test_command(
                &config,
                &payer,
                &[
                    "spl-token",
                    CommandName::Close.into(),
                    "--address",
                    &source.to_string(),
                    "--recipient",
                    &recipient.to_string(),
                ],
            )
            .await;
            result.unwrap();

            let ui_account = config
                .rpc_client
                .get_token_account(&recipient)
                .await
                .unwrap()
                .unwrap();
            assert_eq!(ui_account.token_amount.amount, "10000000000");
        }
    }

    #[tokio::test]
    #[serial]
    async fn disable_mint_authority() {
        let (test_validator, payer) = new_validator_for_test().await;
        for program_id in [spl_token::id(), spl_token_2022::id()] {
            let config = test_config(&test_validator, &payer, &program_id);
            let token = create_token(&config, &payer).await;
            let result = process_test_command(
                &config,
                &payer,
                &[
                    "spl-token",
                    CommandName::Authorize.into(),
                    &token.to_string(),
                    "mint",
                    "--disable",
                ],
            )
            .await;
            result.unwrap();

            let account = config.rpc_client.get_account(&token).await.unwrap();
            let mint = Mint::unpack(&account.data).unwrap();
            assert_eq!(mint.mint_authority, COption::None);
        }
    }

    #[tokio::test]
    #[serial]
    async fn gc() {
        let (test_validator, payer) = new_validator_for_test().await;
        for program_id in [spl_token::id(), spl_token_2022::id()] {
            let mut config = test_config(&test_validator, &payer, &program_id);
            let token = create_token(&config, &payer).await;
            let _account = create_associated_account(&config, &payer, token).await;
            let _aux1 = create_auxiliary_account(&config, &payer, token).await;
            let _aux2 = create_auxiliary_account(&config, &payer, token).await;
            let _aux3 = create_auxiliary_account(&config, &payer, token).await;
            let result = process_test_command(
                &config,
                &payer,
                &[
                    "spl-token",
                    CommandName::Accounts.into(),
                    &token.to_string(),
                ],
            )
            .await
            .unwrap();
            let value: serde_json::Value = serde_json::from_str(&result).unwrap();
            assert_eq!(value["accounts"].as_array().unwrap().len(), 4);
            config.output_format = OutputFormat::Display; // fixup eventually?
            let _result =
                process_test_command(&config, &payer, &["spl-token", CommandName::Gc.into()])
                    .await
                    .unwrap();
            config.output_format = OutputFormat::JsonCompact;
            let result = process_test_command(
                &config,
                &payer,
                &[
                    "spl-token",
                    CommandName::Accounts.into(),
                    &token.to_string(),
                ],
            )
            .await
            .unwrap();
            let value: serde_json::Value = serde_json::from_str(&result).unwrap();
            assert_eq!(value["accounts"].as_array().unwrap().len(), 1);
        }
    }

    #[tokio::test]
    #[serial]
    async fn set_owner() {
        let (test_validator, payer) = new_validator_for_test().await;
        for program_id in [spl_token::id(), spl_token_2022::id()] {
            let config = test_config(&test_validator, &payer, &program_id);
            let token = create_token(&config, &payer).await;
            let aux = create_auxiliary_account(&config, &payer, token).await;
            let aux_string = aux.to_string();
            let _result = process_test_command(
                &config,
                &payer,
                &[
                    "spl-token",
                    CommandName::Authorize.into(),
                    &aux_string,
                    "owner",
                    &aux_string,
                ],
            )
            .await
            .unwrap();
            let account = config.rpc_client.get_account(&aux).await.unwrap();
            let token_account = StateWithExtensionsOwned::<Account>::unpack(account.data).unwrap();
            assert_eq!(token_account.base.mint, token);
            assert_eq!(token_account.base.owner, aux);
        }
    }

    #[tokio::test]
    #[serial]
    async fn transfer_with_account_delegate() {
        let (test_validator, payer) = new_validator_for_test().await;
        for program_id in [spl_token::id(), spl_token_2022::id()] {
            let config = test_config(&test_validator, &payer, &program_id);

            let token = create_token(&config, &payer).await;
            let source = create_associated_account(&config, &payer, token).await;
            let destination = create_auxiliary_account(&config, &payer, token).await;
            let delegate = Keypair::new();

            let delegate_keypair_file = NamedTempFile::new().unwrap();
            write_keypair_file(&delegate, &delegate_keypair_file).unwrap();
            let fee_payer_keypair_file = NamedTempFile::new().unwrap();
            write_keypair_file(&payer, &fee_payer_keypair_file).unwrap();

            let ui_amount = 100.0;
            mint_tokens(&config, &payer, token, ui_amount, source).await;

            let ui_account = config
                .rpc_client
                .get_token_account(&source)
                .await
                .unwrap()
                .unwrap();
            assert_eq!(ui_account.token_amount.amount, "100");
            assert_eq!(ui_account.delegate, None);
            assert_eq!(ui_account.delegated_amount, None);
            let ui_account = config
                .rpc_client
                .get_token_account(&destination)
                .await
                .unwrap()
                .unwrap();
            assert_eq!(ui_account.token_amount.amount, "0");

            exec_test_cmd(
                &config,
                &[
                    "spl-token",
                    CommandName::Approve.into(),
                    &source.to_string(),
                    "10",
                    &delegate.pubkey().to_string(),
                    "--owner",
                    fee_payer_keypair_file.path().to_str().unwrap(),
                    "--fee-payer",
                    fee_payer_keypair_file.path().to_str().unwrap(),
                    "--program-id",
                    &program_id.to_string(),
                ],
            )
            .await
            .unwrap();

            let ui_account = config
                .rpc_client
                .get_token_account(&source)
                .await
                .unwrap()
                .unwrap();
            assert_eq!(ui_account.delegate.unwrap(), delegate.pubkey().to_string());
            assert_eq!(ui_account.delegated_amount.unwrap().amount, "10");

            let result = exec_test_cmd(
                &config,
                &[
                    "spl-token",
                    CommandName::Transfer.into(),
                    &token.to_string(),
                    "10",
                    &destination.to_string(),
                    "--from",
                    &source.to_string(),
                    "--owner",
                    delegate_keypair_file.path().to_str().unwrap(),
                    "--fee-payer",
                    fee_payer_keypair_file.path().to_str().unwrap(),
                    "--program-id",
                    &program_id.to_string(),
                ],
            )
            .await;
            result.unwrap();

            let ui_account = config
                .rpc_client
                .get_token_account(&source)
                .await
                .unwrap()
                .unwrap();
            assert_eq!(ui_account.token_amount.amount, "90");
            assert_eq!(ui_account.delegate, None);
            assert_eq!(ui_account.delegated_amount, None);
            let ui_account = config
                .rpc_client
                .get_token_account(&destination)
                .await
                .unwrap()
                .unwrap();
            assert_eq!(ui_account.token_amount.amount, "10");
        }
    }

    #[tokio::test]
    #[serial]
    async fn burn_with_account_delegate() {
        let (test_validator, payer) = new_validator_for_test().await;
        for program_id in [spl_token::id(), spl_token_2022::id()] {
            let config = test_config(&test_validator, &payer, &program_id);

            let token = create_token(&config, &payer).await;
            let source = create_associated_account(&config, &payer, token).await;
            let delegate = Keypair::new();

            let delegate_keypair_file = NamedTempFile::new().unwrap();
            write_keypair_file(&delegate, &delegate_keypair_file).unwrap();
            let fee_payer_keypair_file = NamedTempFile::new().unwrap();
            write_keypair_file(&payer, &fee_payer_keypair_file).unwrap();

            let ui_amount = 100.0;
            mint_tokens(&config, &payer, token, ui_amount, source).await;

            let ui_account = config
                .rpc_client
                .get_token_account(&source)
                .await
                .unwrap()
                .unwrap();
            assert_eq!(ui_account.token_amount.amount, "100");
            assert_eq!(ui_account.delegate, None);
            assert_eq!(ui_account.delegated_amount, None);

            exec_test_cmd(
                &config,
                &[
                    "spl-token",
                    CommandName::Approve.into(),
                    &source.to_string(),
                    "10",
                    &delegate.pubkey().to_string(),
                    "--owner",
                    fee_payer_keypair_file.path().to_str().unwrap(),
                    "--fee-payer",
                    fee_payer_keypair_file.path().to_str().unwrap(),
                    "--program-id",
                    &program_id.to_string(),
                ],
            )
            .await
            .unwrap();

            let ui_account = config
                .rpc_client
                .get_token_account(&source)
                .await
                .unwrap()
                .unwrap();
            assert_eq!(ui_account.delegate.unwrap(), delegate.pubkey().to_string());
            assert_eq!(ui_account.delegated_amount.unwrap().amount, "10");

            let result = exec_test_cmd(
                &config,
                &[
                    "spl-token",
                    CommandName::Burn.into(),
                    &source.to_string(),
                    "10",
                    "--owner",
                    delegate_keypair_file.path().to_str().unwrap(),
                    "--fee-payer",
                    fee_payer_keypair_file.path().to_str().unwrap(),
                    "--program-id",
                    &program_id.to_string(),
                ],
            )
            .await;
            result.unwrap();

            let ui_account = config
                .rpc_client
                .get_token_account(&source)
                .await
                .unwrap()
                .unwrap();
            assert_eq!(ui_account.token_amount.amount, "90");
            assert_eq!(ui_account.delegate, None);
            assert_eq!(ui_account.delegated_amount, None);
        }
    }
}<|MERGE_RESOLUTION|>--- conflicted
+++ resolved
@@ -10,12 +10,12 @@
 };
 use solana_clap_utils::{
     fee_payer::fee_payer_arg,
-    input_parsers::{pubkey_of, pubkey_of_signer, pubkeys_of_multiple_signers, value_of},
+    input_parsers::{pubkey_of_signer, pubkeys_of_multiple_signers, value_of},
     input_validators::{
         is_amount, is_amount_or_all, is_parsable, is_url_or_moniker, is_valid_pubkey,
-        is_valid_signer, normalize_to_url_if_moniker,
+        is_valid_signer,
     },
-    keypair::{signer_from_path, signer_from_path_with_config, SignerFromPathConfig},
+    keypair::signer_from_path,
     memo::memo_arg,
     nonce::*,
     offline::{self, *},
@@ -25,10 +25,9 @@
     return_signers_data, CliSignOnlyData, CliSignature, OutputFormat, QuietDisplay,
     ReturnSignersConfig, VerboseDisplay,
 };
-use solana_client::{nonblocking::rpc_client::RpcClient, rpc_request::TokenAccountsFilter};
+use solana_client::rpc_request::TokenAccountsFilter;
 use solana_remote_wallet::remote_wallet::RemoteWalletManager;
 use solana_sdk::{
-    commitment_config::CommitmentConfig,
     instruction::Instruction,
     message::Message,
     native_token::*,
@@ -54,7 +53,7 @@
 use strum_macros::{EnumString, IntoStaticStr, ToString};
 
 mod config;
-use config::{Config, KeypairOrPath, MintInfo};
+use config::{Config, MintInfo};
 
 mod output;
 use output::*;
@@ -2676,7 +2675,6 @@
     let sub_command = CommandName::from_str(sub_command).unwrap();
     let matches = sub_matches.unwrap();
 
-<<<<<<< HEAD
     let mut multisigner_ids = Vec::new();
     let config = Config::new(
         matches,
@@ -2684,126 +2682,6 @@
         &mut bulk_signers,
         &mut multisigner_ids,
     );
-=======
-    let config = {
-        let cli_config = if let Some(config_file) = matches.value_of("config_file") {
-            solana_cli_config::Config::load(config_file).unwrap_or_else(|_| {
-                eprintln!("error: Could not find config file `{}`", config_file);
-                exit(1);
-            })
-        } else if let Some(ref config_file) = *solana_cli_config::CONFIG_FILE {
-            solana_cli_config::Config::load(config_file).unwrap_or_default()
-        } else {
-            solana_cli_config::Config::default()
-        };
-        let json_rpc_url = normalize_to_url_if_moniker(
-            matches
-                .value_of("json_rpc_url")
-                .unwrap_or(&cli_config.json_rpc_url),
-        );
-        let websocket_url = solana_cli_config::Config::compute_websocket_url(&json_rpc_url);
-
-        let (signer, fee_payer) = signer_from_path(
-            matches,
-            matches
-                .value_of("fee_payer")
-                .unwrap_or(&cli_config.keypair_path),
-            "fee_payer",
-            &mut wallet_manager,
-        )
-        .map(|s| {
-            let p = s.pubkey();
-            (s, p)
-        })
-        .unwrap_or_else(|e| {
-            eprintln!("error: {}", e);
-            exit(1);
-        });
-        bulk_signers.push(signer);
-
-        let verbose = matches.is_present("verbose");
-        let output_format = matches
-            .value_of("output_format")
-            .map(|value| match value {
-                "json" => OutputFormat::Json,
-                "json-compact" => OutputFormat::JsonCompact,
-                _ => unreachable!(),
-            })
-            .unwrap_or(if verbose {
-                OutputFormat::DisplayVerbose
-            } else {
-                OutputFormat::Display
-            });
-
-        let nonce_account = pubkey_of_signer(matches, NONCE_ARG.name, &mut wallet_manager)
-            .unwrap_or_else(|e| {
-                eprintln!("error: {}", e);
-                exit(1);
-            });
-        let nonce_authority = if nonce_account.is_some() {
-            let (signer, nonce_authority) = signer_from_path(
-                matches,
-                matches
-                    .value_of(NONCE_AUTHORITY_ARG.name)
-                    .unwrap_or(&cli_config.keypair_path),
-                NONCE_AUTHORITY_ARG.name,
-                &mut wallet_manager,
-            )
-            .map(|s| {
-                let p = s.pubkey();
-                (s, p)
-            })
-            .unwrap_or_else(|e| {
-                eprintln!("error: {}", e);
-                exit(1);
-            });
-            bulk_signers.push(signer);
-
-            Some(nonce_authority)
-        } else {
-            None
-        };
-
-        let sign_only = matches.is_present(SIGN_ONLY_ARG.name);
-        let dump_transaction_message = matches.is_present(DUMP_TRANSACTION_MESSAGE.name);
-        let program_id = pubkey_of(matches, "program_id").unwrap();
-
-        let multisig_signers = signers_of(matches, MULTISIG_SIGNER_ARG.name, &mut wallet_manager)
-            .unwrap_or_else(|e| {
-                eprintln!("error: {}", e);
-                exit(1);
-            });
-        if let Some(mut multisig_signers) = multisig_signers {
-            multisig_signers.sort_by(|(_, lp), (_, rp)| lp.cmp(rp));
-            let (signers, pubkeys): (Vec<_>, Vec<_>) = multisig_signers.into_iter().unzip();
-            bulk_signers.extend(signers);
-            multisigner_ids = pubkeys;
-        }
-        let multisigner_pubkeys = multisigner_ids.iter().collect::<Vec<_>>();
-
-        let rpc_client = Arc::new(RpcClient::new_with_commitment(
-            json_rpc_url,
-            CommitmentConfig::confirmed(),
-        ));
-        let program_client: Arc<dyn ProgramClient<ProgramRpcClientSendTransaction>> = Arc::new(
-            ProgramRpcClient::new(rpc_client.clone(), ProgramRpcClientSendTransaction),
-        );
-        Config {
-            rpc_client,
-            program_client,
-            websocket_url,
-            output_format,
-            fee_payer,
-            default_keypair: KeypairOrPath::Path(cli_config.keypair_path),
-            nonce_account,
-            nonce_authority,
-            sign_only,
-            dump_transaction_message,
-            multisigner_pubkeys,
-            program_id,
-        }
-    };
->>>>>>> 3e104df3
 
     solana_logger::setup_with_default("solana=info");
     let result =
@@ -3515,12 +3393,13 @@
         let mut bulk_signers: Vec<Arc<dyn Signer>> = Vec::new();
         let mut multisigner_ids = Vec::new();
 
-        let config = Config::new_with_client_and_ws_url(
+        let config = Config::new_with_clients_and_ws_url(
             matches,
             &mut wallet_manager,
             &mut bulk_signers,
             &mut multisigner_ids,
             config.rpc_client.clone(),
+            config.program_client.clone(),
             config.websocket_url.clone(),
         );
 
