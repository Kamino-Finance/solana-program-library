[package]
name = "spl_token_perf_monitor"
version = "0.0.1"
description = "SPL Token performance monitor"
authors = ["Solana Maintainers <maintainers@solana.com>"]
repository = "https://github.com/solana-labs/solana-program-library"
license = "Apache-2.0"
edition = "2018"

[dev-dependencies]
rand = { version = "0.7.0"}
spl-token = { path = "../program", features = [ "no-entrypoint" ] }
<<<<<<< HEAD
solana-runtime = "1.6.5"
solana-sdk = "1.6.5"
solana-bpf-loader-program = "1.6.5"
=======
solana-runtime = "1.6.6"
solana-sdk = "1.6.6"
solana-bpf-loader-program = "1.6.6"
>>>>>>> 61a53abf
solana_rbpf = "0.2"

[workspace]<|MERGE_RESOLUTION|>--- conflicted
+++ resolved
@@ -10,15 +10,9 @@
 [dev-dependencies]
 rand = { version = "0.7.0"}
 spl-token = { path = "../program", features = [ "no-entrypoint" ] }
-<<<<<<< HEAD
-solana-runtime = "1.6.5"
-solana-sdk = "1.6.5"
-solana-bpf-loader-program = "1.6.5"
-=======
 solana-runtime = "1.6.6"
 solana-sdk = "1.6.6"
 solana-bpf-loader-program = "1.6.6"
->>>>>>> 61a53abf
 solana_rbpf = "0.2"
 
 [workspace]