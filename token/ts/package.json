{
    "name": "@solana/spl-token",
    "version": "0.2.0-alpha.2",
    "author": "Solana Maintainers <maintainers@solana.foundation>",
    "repository": "https://github.com/solana-labs/solana-program-library",
    "license": "Apache-2.0",
    "engines": {
        "node": ">= 14"
    },
    "publishConfig": {
        "access": "public"
    },
    "files": [
        "lib",
        "src",
        "LICENSE",
        "README.md"
    ],
    "type": "module",
    "sideEffects": false,
    "main": "lib/cjs/index.js",
    "module": "lib/esm/index.mjs",
    "types": "lib/types/index.d.ts",
    "exports": {
        "import": "./lib/esm/index.mjs",
        "require": "./lib/cjs/index.js"
    },
    "scripts": {
        "clean": "shx rm -rf lib",
        "build": "yarn clean && tsc -p tsconfig.json; tsc-esm -p tsconfig.json && tsc -p tsconfig.cjs.json",
        "postbuild": "echo '{\"type\":\"commonjs\"}' > lib/cjs/package.json && echo '{\"type\":\"module\"}' > lib/esm/package.json",
        "deploy": "yarn docs && gh-pages --dist docs --dotfiles",
        "example": "node --experimental-specifier-resolution=node --loader ts-node/esm examples/create_mint_and_transfer_tokens.ts",
        "test": "mocha",
        "docs": "shx rm -rf docs && NODE_OPTIONS=--max_old_space_size=4096 typedoc && shx cp .nojekyll docs/",
        "fmt": "prettier --write '{*,**/*}.{js,ts,jsx,tsx,json}'",
        "lint": "eslint --ext .ts . && prettier --check '{*,**/*}.{js,ts,jsx,tsx,json}'",
        "lint:fix": "eslint --fix --ext .ts . && yarn fmt",
        "nuke": "shx rm -rf node_modules yarn.lock"
    },
    "dependencies": {
        "@solana/buffer-layout": "^4.0.0",
        "@solana/buffer-layout-utils": "^0.2.0",
<<<<<<< HEAD
        "@solana/web3.js": "^1.20.0"
=======
        "@solana/web3.js": "^1.32.0"
>>>>>>> 66770345
    },
    "devDependencies": {
        "@types/chai-as-promised": "^7.1.4",
        "@types/eslint": "^8.4.0",
        "@types/eslint-plugin-prettier": "^3.1.0",
        "@types/mocha": "^9.1.0",
        "@types/node": "^16.11.21",
        "@types/prettier": "^2.4.3",
        "@typescript-eslint/eslint-plugin": "^5.10.0",
        "@typescript-eslint/parser": "^5.10.0",
        "chai": "^4.3.4",
        "chai-as-promised": "^7.1.1",
        "eslint": "^8.7.0",
        "eslint-config-prettier": "^8.3.0",
        "eslint-plugin-prettier": "^4.0.0",
        "gh-pages": "^3.2.3",
        "mocha": "^9.1.4",
        "prettier": "^2.5.1",
        "shx": "^0.3.4",
        "ts-node": "^10.4.0",
        "tslib": "^2.3.1",
        "typedoc": "^0.22.11",
        "typescript": "^4.5.5",
        "typescript-esm": "^2.0.0"
    }
}<|MERGE_RESOLUTION|>--- conflicted
+++ resolved
@@ -1,6 +1,6 @@
 {
     "name": "@solana/spl-token",
-    "version": "0.2.0-alpha.2",
+    "version": "0.2.0-alpha.0",
     "author": "Solana Maintainers <maintainers@solana.foundation>",
     "repository": "https://github.com/solana-labs/solana-program-library",
     "license": "Apache-2.0",
@@ -41,11 +41,7 @@
     "dependencies": {
         "@solana/buffer-layout": "^4.0.0",
         "@solana/buffer-layout-utils": "^0.2.0",
-<<<<<<< HEAD
-        "@solana/web3.js": "^1.20.0"
-=======
         "@solana/web3.js": "^1.32.0"
->>>>>>> 66770345
     },
     "devDependencies": {
         "@types/chai-as-promised": "^7.1.4",
