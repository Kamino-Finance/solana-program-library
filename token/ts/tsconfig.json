--- conflicted
+++ resolved
@@ -17,12 +17,7 @@
         "esModuleInterop": true,
         "resolveJsonModule": true,
         "isolatedModules": true,
-<<<<<<< HEAD
-        "typeRoots": ["node_modules/@types", "types"],
-        "skipLibCheck": true
-=======
         "typeRoots": ["node_modules/@types"]
->>>>>>> 66770345
     },
     "typedocOptions": {
         "entryPoints": "src/index.ts",
