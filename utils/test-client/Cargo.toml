--- conflicted
+++ resolved
@@ -8,11 +8,7 @@
 # Used to ensure that SPL programs are buildable by external clients
 
 [dependencies]
-<<<<<<< HEAD
-solana-sdk = "1.6.5"
-=======
 solana-sdk = "1.6.6"
->>>>>>> 61a53abf
 spl-memo = { path = "../../memo/program", features = [ "no-entrypoint" ] }
 spl-token = { path = "../../token/program", features = [ "no-entrypoint" ] }
 spl-token-swap = { path = "../../token-swap/program", features = [ "no-entrypoint" ] }